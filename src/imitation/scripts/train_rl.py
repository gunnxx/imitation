--- conflicted
+++ resolved
@@ -90,21 +90,12 @@
     Returns:
         The return value of `rollout_stats()` using the final policy.
     """
-<<<<<<< HEAD
     rng = scripts_common.make_rng()
     custom_logger, log_dir = scripts_common.setup_logging()
     rollout_dir = osp.join(log_dir, "rollouts")
     policy_dir = osp.join(log_dir, "policies")
     os.makedirs(rollout_dir, exist_ok=True)
     os.makedirs(policy_dir, exist_ok=True)
-=======
-    rng = common.make_rng()
-    custom_logger, log_dir = common.setup_logging()
-    rollout_dir = log_dir / "rollouts"
-    policy_dir = log_dir / "policies"
-    rollout_dir.mkdir(parents=True, exist_ok=True)
-    policy_dir.mkdir(parents=True, exist_ok=True)
->>>>>>> 41c41b1b
 
     all_post_wrappers = common["post_wrappers"] + [
         lambda env, idx: wrappers.RolloutInfoWrapper(env),
