--- conflicted
+++ resolved
@@ -160,14 +160,10 @@
 
     rng = common.make_rng()
 
-<<<<<<< HEAD
     post_wrappers = None
     if checkpoint_interval > 0:
         post_wrappers = [video_wrapper.video_wrapper_factory(video_dir, checkpoint_interval)]
         
-=======
-    post_wrappers = [video_wrapper.video_wrapper_factory(video_dir, checkpoint_interval)] if checkpoint_interval > 0 else None
->>>>>>> c41345b8
     with common.make_venv(post_wrappers=post_wrappers) as venv:
         reward_net = reward.make_reward_net(venv)
         relabel_reward_fn = functools.partial(
@@ -175,12 +171,6 @@
             update_stats=False,
         )
 
-<<<<<<< HEAD
-=======
-        #if checkpoint_interval > 0:
-        #    venv = VideoWrapper(venv, directory=video_dir, cadence=checkpoint_interval)
-
->>>>>>> c41345b8
         if agent_path is None:
             agent = rl_common.make_rl_algo(venv, relabel_reward_fn=relabel_reward_fn)
         else:
