--- conflicted
+++ resolved
@@ -125,23 +125,14 @@
     custom_logger, log_dir = common_config.setup_logging()
     expert_trajs = demonstrations.load_expert_trajs()
 
-<<<<<<< HEAD
-    venv = common_config.make_venv()
-    eval_venv = common_config.make_venv(log_dir=None)
+    with common_config.make_venv() as venv:
+        eval_venv = common_config.make_venv(log_dir=None)
 
-    reward_net = reward.make_reward_net(venv)
-    relabel_reward_fn = functools.partial(
-        reward_net.predict_processed,
-        update_stats=False,
-    )
-=======
-    with common_config.make_venv() as venv:
         reward_net = reward.make_reward_net(venv)
         relabel_reward_fn = functools.partial(
             reward_net.predict_processed,
             update_stats=False,
         )
->>>>>>> 45232b73
 
         if agent_path is None:
             gen_algo = rl.make_rl_algo(venv, relabel_reward_fn=relabel_reward_fn)
@@ -170,33 +161,9 @@
             **algorithm_kwargs,
         )
 
-<<<<<<< HEAD
-    logger.info(f"Using '{algo_cls}' algorithm")
-    algorithm_kwargs = dict(algorithm_kwargs)
-    for k in ("shared", "airl", "gail"):
-        # Config hook has copied relevant subset of config to top-level.
-        # But due to Sacred limitations, cannot delete the rest of it.
-        # So do that here to avoid passing in invalid arguments to constructor.
-        if k in algorithm_kwargs:
-            del algorithm_kwargs[k]
-    trainer = algo_cls(
-        venv=venv,
-        demonstrations=expert_trajs,
-        gen_algo=gen_algo,
-        log_dir=log_dir,
-        reward_net=reward_net,
-        custom_logger=custom_logger,
-        **algorithm_kwargs,
-    )
-
-    def callback(round_num):
-        if checkpoint_interval > 0 and round_num % checkpoint_interval == 0:
-            save_checkpoint(trainer, log_dir, eval_venv, round_str=f"{round_num:05d}")
-=======
         def callback(round_num):
             if checkpoint_interval > 0 and round_num % checkpoint_interval == 0:
-                save(trainer, os.path.join(log_dir, "checkpoints", f"{round_num:05d}"))
->>>>>>> 45232b73
+                save_checkpoint(trainer, log_dir, eval_venv, round_str=f"{round_num:05d}")
 
         trainer.train(total_timesteps, callback)
         imit_stats = train.eval_policy(trainer.policy, trainer.venv_train)
