"""Miscellaneous utility methods."""

import datetime
import functools
import itertools
import os
import uuid
from typing import (
    Any,
    Callable,
    Iterable,
    Iterator,
    Mapping,
    Optional,
    Sequence,
    Type,
    TypeVar,
    Union,
)

import gym
import numpy as np
import stable_baselines3
import torch as th
from gym.wrappers import TimeLimit
<<<<<<< HEAD
from stable_baselines3.common import callbacks, monitor, preprocessing
=======
from stable_baselines3.common import monitor
>>>>>>> 08b135fd
from stable_baselines3.common.base_class import BaseAlgorithm
from stable_baselines3.common.policies import ActorCriticPolicy, BasePolicy
from stable_baselines3.common.vec_env import DummyVecEnv, SubprocVecEnv, VecEnv


def make_unique_timestamp() -> str:
    """Timestamp, with random uuid added to avoid collisions."""
    ISO_TIMESTAMP = "%Y%m%d_%H%M%S"
    timestamp = datetime.datetime.now().strftime(ISO_TIMESTAMP)
    random_uuid = uuid.uuid4().hex[:6]
    return f"{timestamp}_{random_uuid}"


def make_vec_env(
    env_name: str,
    n_envs: int = 8,
    seed: int = 0,
    parallel: bool = False,
    log_dir: Optional[str] = None,
    max_episode_steps: Optional[int] = None,
    post_wrappers: Optional[Sequence[Callable[[gym.Env, int], gym.Env]]] = None,
    env_make_kwargs: Optional[Mapping[str, Any]] = None,
) -> VecEnv:
    """Makes a vectorized environment.

    Args:
        env_name: The Env's string id in Gym.
        n_envs: The number of duplicate environments.
        seed: The environment seed.
        parallel: If True, uses SubprocVecEnv; otherwise, DummyVecEnv.
        log_dir: If specified, saves Monitor output to this directory.
        max_episode_steps: If specified, wraps each env in a TimeLimit wrapper
            with this episode length. If not specified and `max_episode_steps`
            exists for this `env_name` in the Gym registry, uses the registry
            `max_episode_steps` for every TimeLimit wrapper (this automatic
            wrapper is the default behavior when calling `gym.make`). Otherwise
            the environments are passed into the VecEnv unwrapped.
        post_wrappers: If specified, iteratively wraps each environment with each
            of the wrappers specified in the sequence. The argument should be a Callable
            accepting two arguments, the Env to be wrapped and the environment index,
            and returning the wrapped Env.
        env_make_kwargs: The kwargs passed to `spec.make`.

    Returns:
        A VecEnv initialized with `n_envs` environments.
    """
    # Resolve the spec outside of the subprocess first, so that it is available to
    # subprocesses running `make_env` via automatic pickling.
    spec = gym.spec(env_name)
    env_make_kwargs = env_make_kwargs or {}

    def make_env(i, this_seed):
        # Previously, we directly called `gym.make(env_name)`, but running
        # `imitation.scripts.train_adversarial` within `imitation.scripts.parallel`
        # created a weird interaction between Gym and Ray -- `gym.make` would fail
        # inside this function for any of our custom environment unless those
        # environments were also `gym.register()`ed inside `make_env`. Even
        # registering the custom environment in the scope of `make_vec_env` didn't
        # work. For more discussion and hypotheses on this issue see PR #160:
        # https://github.com/HumanCompatibleAI/imitation/pull/160.
        env = spec.make(**env_make_kwargs)

        # Seed each environment with a different, non-sequential seed for diversity
        # (even if caller is passing us sequentially-assigned base seeds). int() is
        # necessary to work around gym bug where it chokes on numpy int64s.
        env.seed(int(this_seed))

        if max_episode_steps is not None:
            env = TimeLimit(env, max_episode_steps)
        elif spec.max_episode_steps is not None:
            env = TimeLimit(env, max_episode_steps=spec.max_episode_steps)

        # Use Monitor to record statistics needed for Baselines algorithms logging
        # Optionally, save to disk
        log_path = None
        if log_dir is not None:
            log_subdir = os.path.join(log_dir, "monitor")
            os.makedirs(log_subdir, exist_ok=True)
            log_path = os.path.join(log_subdir, f"mon{i:03d}")

        env = monitor.Monitor(env, log_path)

        if post_wrappers:
            for wrapper in post_wrappers:
                env = wrapper(env, i)

        return env

    rng = np.random.RandomState(seed)
    env_seeds = rng.randint(0, (1 << 31) - 1, (n_envs,))
    env_fns = [functools.partial(make_env, i, s) for i, s in enumerate(env_seeds)]
    if parallel:
        # See GH hill-a/stable-baselines issue #217
        return SubprocVecEnv(env_fns, start_method="forkserver")
    else:
        return DummyVecEnv(env_fns)


# TODO(adam): this is a very simple function; convenient given how Sacred config
# currently works, but we should maybe refactor to avoid needing that.
def init_rl(
    env: Union[gym.Env, VecEnv],
    model_class: Type[BaseAlgorithm] = stable_baselines3.PPO,
    policy_class: Type[BasePolicy] = ActorCriticPolicy,
    **model_kwargs,
) -> BaseAlgorithm:
    """Instantiates a policy for the provided environment.

    Args:
        env: The (vector) environment.
        model_class: A Stable Baselines RL algorithm.
        policy_class: A Stable Baselines compatible policy network class.
        model_kwargs (dict): kwargs passed through to the algorithm.
            Note: anything specified in `policy_kwargs` is passed through by the
            algorithm to the policy network.

    Returns:
        An RL algorithm.
    """
    return model_class(
<<<<<<< HEAD
        policy_class, env, **model_kwargs,
=======
        policy_class,
        env,
        **model_kwargs,
>>>>>>> 08b135fd
    )  # pytype: disable=not-instantiable


def docstring_parameter(*args, **kwargs):
    """Treats the docstring as a format string, substituting in the arguments."""

    def helper(obj):
        obj.__doc__ = obj.__doc__.format(*args, **kwargs)
        return obj

    return helper


T = TypeVar("T")


def endless_iter(iterable: Iterable[T]) -> Iterator[T]:
    """Generator that endlessly yields elements from `iterable`.

    >>> x = range(2)
    >>> it = endless_iter(x)
    >>> next(it)
    0
    >>> next(it)
    1
    >>> next(it)
    0

    Args:
        iterable: The object to endlessly iterate over.

    Returns:
        An iterator that repeats the elements in `iterable` forever.

    Raises:
        ValueError: `iterable` is empty -- the first call it to returns no elements.
    """
    try:
        next(iter(iterable))
    except StopIteration:
        raise ValueError(f"iterable {iterable} had no elements to iterate over.")

    return itertools.chain.from_iterable(itertools.repeat(iterable))


def tensor_iter_norm(
<<<<<<< HEAD
    tensor_iter: Iterable[th.Tensor], ord: Union[int, float] = 2,  # noqa: A002
=======
    tensor_iter: Iterable[th.Tensor],
    ord: Union[int, float] = 2,  # noqa: A002
>>>>>>> 08b135fd
) -> th.Tensor:
    """Compute the norm of a big vector that is produced one tensor chunk at a time.

    Args:
        tensor_iter: an iterable that yields tensors.
        ord: order of the p-norm (can be any int or float except 0 and NaN).

    Returns:
        Norm of the concatenated tensors.

    Raises:
        ValueError: ord is 0 (unsupported).
    """
    if ord == 0:
        raise ValueError("This function cannot compute p-norms for p=0.")
    norms = []
    for tensor in tensor_iter:
        norms.append(th.norm(tensor.flatten(), p=ord))
    norm_tensor = th.as_tensor(norms)
    # Norm of the norms is equal to the norm of the concatenated tensor.
    # th.norm(norm_tensor) = sum(norm**ord for norm in norm_tensor)**(1/ord)
    # = sum(sum(x**ord for x in tensor) for tensor in tensor_iter)**(1/ord)
    # = sum(x**ord for x in tensor for tensor in tensor_iter)**(1/ord)
    # = th.norm(concatenated tensors)
    return th.norm(norm_tensor, p=ord)


class StopActorTrainingCallback(callbacks.BaseCallback):
    def __init__(self, stop_after: int):
        super().__init__()
        self.stop_after = stop_after
        self._stopped = False
        self._check_param = None
        self._original_optimizer = None

    def _on_step(self) -> bool:
        if self.num_timesteps >= self.stop_after:
            if not self._stopped:
                # HACK: We need to restore this later to be able to load
                # the model from disk without errors.
                self._original_optimizer = self.model.policy.optimizer
                # TODO: the LR should be taken from the schedule and we should
                # pass in the original optimizer kwargs.
                # But this is extremely hacky anyway
                self.model.policy.optimizer = self.model.policy.optimizer_class(
                    self.model.policy.value_net.parameters(), lr=3e-4,
                )
                print("Stopped training the actor!")
                self._check_param = next(
                    self.model.policy.action_net.parameters(),
                ).view(-1)[0]
                self._stopped = True
            else:
                # make sure that the policy doesn't change anymore
                assert (
                    self._check_param
                    == next(self.model.policy.action_net.parameters()).view(-1)[0]
                )
        return True

    def _on_training_end(self):
        print("Restoring optimizer")
        self.model.policy.optimizer = self._original_optimizer
        return True<|MERGE_RESOLUTION|>--- conflicted
+++ resolved
@@ -23,11 +23,7 @@
 import stable_baselines3
 import torch as th
 from gym.wrappers import TimeLimit
-<<<<<<< HEAD
-from stable_baselines3.common import callbacks, monitor, preprocessing
-=======
 from stable_baselines3.common import monitor
->>>>>>> 08b135fd
 from stable_baselines3.common.base_class import BaseAlgorithm
 from stable_baselines3.common.policies import ActorCriticPolicy, BasePolicy
 from stable_baselines3.common.vec_env import DummyVecEnv, SubprocVecEnv, VecEnv
@@ -148,13 +144,9 @@
         An RL algorithm.
     """
     return model_class(
-<<<<<<< HEAD
-        policy_class, env, **model_kwargs,
-=======
         policy_class,
         env,
         **model_kwargs,
->>>>>>> 08b135fd
     )  # pytype: disable=not-instantiable
 
 
@@ -201,12 +193,8 @@
 
 
 def tensor_iter_norm(
-<<<<<<< HEAD
-    tensor_iter: Iterable[th.Tensor], ord: Union[int, float] = 2,  # noqa: A002
-=======
     tensor_iter: Iterable[th.Tensor],
     ord: Union[int, float] = 2,  # noqa: A002
->>>>>>> 08b135fd
 ) -> th.Tensor:
     """Compute the norm of a big vector that is produced one tensor chunk at a time.
 
