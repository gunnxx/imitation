"""Learning reward models using preference comparisons.

Trains a reward model and optionally a policy based on preferences
between trajectory fragments.
"""
import abc
import math
import pickle
import random
<<<<<<< HEAD
from typing import Any, Callable, List, Mapping, Optional, Sequence, Tuple, Type, Union
=======
from typing import Any, List, Mapping, Optional, Sequence, Tuple, Union
>>>>>>> 08b135fd

import numpy as np
import stable_baselines3
import torch as th
from scipy import special
<<<<<<< HEAD
from stable_baselines3.common import (
    base_class,
    on_policy_algorithm,
    policies,
    preprocessing,
    vec_env,
)
=======
from stable_baselines3.common import base_class, vec_env
>>>>>>> 08b135fd

from imitation.algorithms import base
from imitation.data import rollout, types, wrappers
from imitation.data.types import (
    AnyPath,
    TrajectoryPair,
    TrajectoryWithRew,
    TrajectoryWithRewPair,
    Transitions,
)
from imitation.rewards import common as rewards_common
<<<<<<< HEAD
from imitation.rewards import reward_nets
from imitation.util import logger as imit_logger
from imitation.util import reward_wrapper
=======
from imitation.rewards import reward_nets, reward_wrapper
from imitation.util import logger as imit_logger
>>>>>>> 08b135fd


class TrajectoryGenerator(abc.ABC):
    """Generator of trajectories with optional training logic."""

    _logger: imit_logger.HierarchicalLogger
    """Object to log statistics and natural language messages to."""

    def __init__(self, custom_logger: Optional[imit_logger.HierarchicalLogger] = None):
<<<<<<< HEAD
        """Initialize the trajectory generator
=======
        """Builds TrajectoryGenerator.
>>>>>>> 08b135fd

        Args:
            custom_logger: Where to log to; if None (default), creates a new logger.
        """
        self._logger = custom_logger or imit_logger.configure()

    @abc.abstractmethod
    def sample(self, steps: int) -> Sequence[TrajectoryWithRew]:
        """Sample a batch of trajectories.

        Args:
            steps: All trajectories taken together should
                have at least this many steps.

        Returns:
            A list of sampled trajectories with rewards (which should
            be the environment rewards, not ones from a reward model).
<<<<<<< HEAD
        """
=======
        """  # noqa: DAR202
>>>>>>> 08b135fd

    def train(self, steps: int, **kwargs):
        """Train an agent if the trajectory generator uses one.

        By default, this method does nothing and doesn't need
        to be overridden in subclasses that don't require training.

        Args:
            steps: number of environment steps to train for.
            **kwargs: additional keyword arguments to pass on to
                the training procedure.
        """

    @property
    def logger(self) -> imit_logger.HierarchicalLogger:
        return self._logger

    @logger.setter
    def logger(self, value: imit_logger.HierarchicalLogger):
        self._logger = value


class TrajectoryDataset(TrajectoryGenerator):
    """A fixed dataset of trajectories."""

    def __init__(
        self,
        path: AnyPath,
        seed: Optional[int] = None,
        custom_logger: Optional[imit_logger.HierarchicalLogger] = None,
    ):
        """Creates a dataset loaded from `path`.

        Args:
            path: A path to pickled rollouts.
            seed: Seed for RNG used for shuffling dataset.
            custom_logger: Where to log to; if None (default), creates a new logger.
        """
        super().__init__(custom_logger=custom_logger)
        self._trajectories = types.load(path)
        self.rng = random.Random(seed)

    def sample(self, steps: int) -> Sequence[TrajectoryWithRew]:
        # make a copy before shuffling
        trajectories = list(self._trajectories)
        self.rng.shuffle(trajectories)
        return _get_trajectories(trajectories, steps)


class AgentTrainer(TrajectoryGenerator):
    """Wrapper for training an SB3 algorithm on an arbitrary reward function."""

    def __init__(
        self,
        algorithm: base_class.BaseAlgorithm,
        reward_fn: Union[rewards_common.RewardFn, reward_nets.RewardNet],
<<<<<<< HEAD
        random_frac: float = 0.0,
=======
>>>>>>> 08b135fd
        custom_logger: Optional[imit_logger.HierarchicalLogger] = None,
    ):
        """Initialize the agent trainer.

        Args:
            algorithm: the stable-baselines algorithm to use for training.
                Its environment must be set.
            reward_fn: either a RewardFn or a RewardNet instance that will supply
                the rewards used for training the agent.
<<<<<<< HEAD
            random_frac: fraction of the trajectories that will be generated
                randomly rather than by the agent when sample() is called.
            custom_logger: Where to log to; if None (default), creates a new logger.
=======
            custom_logger: Where to log to; if None (default), creates a new logger.

        Raises:
            ValueError: `algorithm` does not have an environment set.
>>>>>>> 08b135fd
        """
        self.algorithm = algorithm
        # NOTE: this has to come after setting self.algorithm because super().__init__
        # will set self.logger, which also sets the logger for the algorithm
        super().__init__(custom_logger)
        if isinstance(reward_fn, reward_nets.RewardNet):
            reward_fn = reward_fn.predict
        self.reward_fn = reward_fn
<<<<<<< HEAD
        self.random_frac = random_frac
=======
>>>>>>> 08b135fd

        venv = self.algorithm.get_env()
        if not isinstance(venv, vec_env.VecEnv):
            raise ValueError("The environment for the agent algorithm must be set.")
        # The BufferingWrapper records all trajectories, so we can return
        # them after training. This should come first (before the wrapper that
        # changes the reward function), so that we return the original environment
        # rewards.
        self.buffering_wrapper = wrappers.BufferingWrapper(venv)
        self.venv = reward_wrapper.RewardVecEnvWrapper(
<<<<<<< HEAD
            self.buffering_wrapper, reward_fn,
        )
        self.algorithm.set_env(self.venv)

    def train(self, steps: int, **kwargs):
=======
            self.buffering_wrapper,
            reward_fn,
        )
        self.algorithm.set_env(self.venv)

    def train(self, steps: int, **kwargs) -> None:
>>>>>>> 08b135fd
        """Train the agent using the reward function specified during instantiation.

        Args:
            steps: number of environment timesteps to train for
            **kwargs: other keyword arguments to pass to BaseAlgorithm.train()

<<<<<<< HEAD
        Returns:
            a list of all trajectories that occurred during training, including their
            original environment rewards (rather than the ones computed using reward_fn)
=======
        Raises:
            RuntimeError: Transitions left in `self.buffering_wrapper`; call
                `self.sample` first to clear them.
>>>>>>> 08b135fd
        """
        n_transitions = self.buffering_wrapper.n_transitions
        if n_transitions:
            raise RuntimeError(
                f"There are {n_transitions} transitions left in the buffer. "
                "Call AgentTrainer.sample() first to clear them.",
            )
        # Because we use reset_num_timesteps=False (to get logging right),
        # SB3 doesn't automatically reset the environment on .learn().
        # This causes the following issue: if the previous learning cycle leaves
        # unfinished trajectories, then we will collect the remainder of those
        # trajectories during this cycle. They will therefore be incomplete episodes
        # (because they don't start in the initial state) and in particular will
        # be shorter, which raises the variable horizon check error.
        # I think avoiding a reset() here would be tricky (assuming we even want to)
        # because it would be hard to set a hypothetical Trajectory.initial attribute
        # correctly like we do for Trajectory.terminal.
        self.venv.reset()
        self.algorithm.learn(total_timesteps=steps, reset_num_timesteps=False, **kwargs)

    def sample(self, steps: int) -> Sequence[types.TrajectoryWithRew]:
        # TODO(adam): should we discard incomplete trajectories?
<<<<<<< HEAD
        agent_trajectories = self.buffering_wrapper.pop_trajectories()
=======
        trajectories = self.buffering_wrapper.pop_trajectories()
>>>>>>> 08b135fd
        # We typically have more trajectories than are needed.
        # In that case, we use the final trajectories because
        # they are the ones with the most relevant version of
        # the agent.
        # The easiest way to do this will be to first invert the
        # list and then later just take the first trajectories:
<<<<<<< HEAD
        agent_trajectories = agent_trajectories[::-1]
        avail_steps = sum(len(traj) for traj in agent_trajectories)

        random_steps = int(self.random_frac * steps)
        agent_steps = steps - random_steps

        if avail_steps < agent_steps:
            self.logger.log(
                f"Requested {agent_steps} transitions but only {avail_steps} in buffer. "
                f"Sampling {agent_steps - avail_steps} additional transitions.",
            )
            sample_until = rollout.make_sample_until(
                min_timesteps=agent_steps, min_episodes=None,
=======
        trajectories = trajectories[::-1]
        avail_steps = sum(len(traj) for traj in trajectories)

        if avail_steps < steps:
            self.logger.log(
                f"Requested {steps} transitions but only {avail_steps} in buffer. "
                f"Sampling {steps - avail_steps} additional transitions.",
            )
            sample_until = rollout.make_sample_until(
                min_timesteps=steps - avail_steps,
                min_episodes=None,
>>>>>>> 08b135fd
            )
            # Important note: we don't want to use the trajectories returned
            # here because their rewards are the ones provided by the reward
            # model! Instead, we collect the trajectories using the BufferingWrapper,
            # which have the ground truth environment reward.
            rollout.generate_trajectories(
                self.algorithm,
                self.venv,
                sample_until=sample_until,
            )
            additional_trajectories = self.buffering_wrapper.pop_trajectories()

<<<<<<< HEAD
            agent_trajectories = list(agent_trajectories) + list(additional_trajectories)

        agent_trajectories = _get_trajectories(agent_trajectories, agent_steps)
    
        random_trajectories = []
        if random_steps > 0:
            self.logger.log(
                f"Sampling {random_steps} random transitions.",
            )
            sample_until = rollout.make_sample_until(
                min_timesteps=random_steps, min_episodes=None,
            )
            rollout.generate_trajectories(
                policy=None,
                venv=self.venv,
                sample_until=sample_until,
            )
            random_trajectories = self.buffering_wrapper.pop_trajectories()

        return list(agent_trajectories) + list(random_trajectories)

=======
            trajectories = list(trajectories) + list(additional_trajectories)

        return _get_trajectories(trajectories, steps)
>>>>>>> 08b135fd

    @TrajectoryGenerator.logger.setter
    def logger(self, value: imit_logger.HierarchicalLogger):
        self._logger = value
        self.algorithm.set_logger(self.logger)


def _get_trajectories(
<<<<<<< HEAD
    trajectories: Sequence[TrajectoryWithRew], steps: int,
=======
    trajectories: Sequence[TrajectoryWithRew],
    steps: int,
>>>>>>> 08b135fd
) -> Sequence[TrajectoryWithRew]:
    """Get enough trajectories to have at least `steps` transitions in total."""
    available_steps = sum(len(traj) for traj in trajectories)
    if available_steps < steps:
        raise RuntimeError(
            f"Asked for {steps} transitions but only {available_steps} available",
        )
    # We need the cumulative sum of trajectory lengths
    # to determine how many trajectories to return:
    steps_cumsum = np.cumsum([len(traj) for traj in trajectories])
    # Now we find the first index that gives us enough
    # total steps:
    idx = (steps_cumsum >= steps).argmax()
    # we need to include the element at position idx
    trajectories = trajectories[: idx + 1]
    # sanity check
    assert sum(len(traj) for traj in trajectories) >= steps
    return trajectories


class Fragmenter(abc.ABC):
    """Class for creating pairs of trajectory fragments from a set of trajectories."""

    def __init__(self, custom_logger: Optional[imit_logger.HierarchicalLogger] = None):
        """Initialize the fragmenter.

        Args:
            custom_logger: Where to log to; if None (default), creates a new logger.
        """
        self.logger = custom_logger or imit_logger.configure()

    @abc.abstractmethod
    def __call__(
        self,
        trajectories: Sequence[TrajectoryWithRew],
        fragment_length: int,
        num_pairs: int,
    ) -> Sequence[TrajectoryWithRewPair]:
        """Create fragment pairs out of a sequence of trajectories.

        Args:
            trajectories: collection of trajectories that will be split up into
                fragments
            fragment_length: the length of each sampled fragment
            num_pairs: the number of fragment pairs to sample

        Returns:
            a sequence of fragment pairs
        """  # noqa: DAR202


class RandomFragmenter(Fragmenter):
    """Sample fragments of trajectories uniformly at random with replacement.

    Note that each fragment is part of a single episode and has a fixed
    length. This leads to a bias: transitions at the beginning and at the
    end of episodes are less likely to occur as part of fragments (this affects
    the first and last fragment_length transitions).

    An additional bias is that trajectories shorter than the desired fragment
    length are never used.
    """

    def __init__(
        self,
        seed: Optional[float] = None,
        warning_threshold: int = 10,
        custom_logger: Optional[imit_logger.HierarchicalLogger] = None,
    ):
        """Initialize the fragmenter.

        Args:
            seed: an optional seed for the internal RNG
            warning_threshold: give a warning if the number of available
                transitions is less than this many times the number of
                required samples. Set to 0 to disable this warning.
            custom_logger: Where to log to; if None (default), creates a new logger.
        """
        super().__init__(custom_logger)
        self.rng = random.Random(seed)
        self.warning_threshold = warning_threshold

    def __call__(
        self,
        trajectories: Sequence[TrajectoryWithRew],
        fragment_length: int,
        num_pairs: int,
    ) -> Sequence[TrajectoryWithRewPair]:
        fragments: List[TrajectoryWithRew] = []

        prev_num_trajectories = len(trajectories)
        # filter out all trajectories that are too short
        trajectories = [traj for traj in trajectories if len(traj) >= fragment_length]
        if len(trajectories) == 0:
            raise ValueError(
                "No trajectories are long enough for the desired fragment length "
                f"of {fragment_length}.",
            )
        num_discarded = prev_num_trajectories - len(trajectories)
        if num_discarded:
            self.logger.log(
                f"Discarded {num_discarded} out of {prev_num_trajectories} "
                "trajectories because they are shorter than the desired length "
                f"of {fragment_length}.",
            )

        weights = [len(traj) for traj in trajectories]

        # number of transitions that will be contained in the fragments
        num_transitions = 2 * num_pairs * fragment_length
        if sum(weights) < num_transitions:
            self.logger.warn(
                "Fewer transitions available than needed for desired number "
                "of fragment pairs. Some transitions will appear multiple times.",
            )
        elif (
            self.warning_threshold
            and sum(weights) < self.warning_threshold * num_transitions
        ):
            # If the number of available transitions is not much larger
            # than the number of requires ones, we already give a warning.
            # But only if self.warning_threshold is non-zero.
            self.logger.warn(
                f"Samples will contain {num_transitions} transitions in total "
                f"and only {sum(weights)} are available. "
                f"Because we sample with replacement, a significant number "
                "of transitions are likely to appear multiple times.",
            )

        # we need two fragments for each comparison
        for _ in range(2 * num_pairs):
            traj = self.rng.choices(trajectories, weights, k=1)[0]
            n = len(traj)
            start = self.rng.randint(0, n - fragment_length)
            end = start + fragment_length
            terminal = (end == n) and traj.terminal
            fragment = TrajectoryWithRew(
                obs=traj.obs[start : end + 1],
                acts=traj.acts[start:end],
                infos=traj.infos[start:end] if traj.infos is not None else None,
                rews=traj.rews[start:end],
                terminal=terminal,
            )
            fragments.append(fragment)
        # fragments is currently a list of single fragments. We want to pair up
        # fragments to get a list of (fragment1, fragment2) tuples. To do so,
        # we create a single iterator of the list and zip it with itself:
        iterator = iter(fragments)
        return list(zip(iterator, iterator))


class PreferenceGatherer(abc.ABC):
<<<<<<< HEAD
    def __init__(self, custom_logger: Optional[imit_logger.HierarchicalLogger] = None):
        """Initialize the preference gatherer.
=======
    """Base class for gathering preference comparisons between trajectory fragments."""

    def __init__(self, custom_logger: Optional[imit_logger.HierarchicalLogger] = None):
        """Initializes the preference gatherer.
>>>>>>> 08b135fd

        Args:
            custom_logger: Where to log to; if None (default), creates a new logger.
        """
        self.logger = custom_logger or imit_logger.configure()

    @abc.abstractmethod
    def __call__(self, fragment_pairs: Sequence[TrajectoryWithRewPair]) -> np.ndarray:
        """Gathers the probabilities that fragment 1 is preferred in `fragment_pairs`.

        Args:
            fragment_pairs: sequence of pairs of trajectory fragments

        Returns:
            A numpy array with shape (b, ), where b is the length of the input
            (i.e. batch size). Each item in the array is the probability that
            fragment 1 is preferred over fragment 2 for the corresponding
            pair of fragments.

            Note that for human feedback, these probabilities are simply 0 or 1
            (or 0.5 in case of indifference), but synthetic models may yield other
            probabilities.
        """  # noqa: DAR202


class SyntheticGatherer(PreferenceGatherer):
    """Computes synthetic preferences using ground-truth environment rewards."""

    def __init__(
        self,
        temperature: float = 1,
        discount_factor: float = 1,
        sample: bool = True,
        seed: Optional[int] = None,
        threshold: float = 50,
        custom_logger: Optional[imit_logger.HierarchicalLogger] = None,
    ):
        """Initialize the synthetic preference gatherer.

        Args:
            temperature: the preferences are sampled from a softmax, this is
                the temperature used for sampling. temperature=0 leads to deterministic
                results (for equal rewards, 0.5 will be returned).
            discount_factor: discount factor that is used to compute
                how good a fragment is. Default is to use undiscounted
                sums of rewards (as in the DRLHP paper).
            sample: if True (default), the preferences are 0 or 1, sampled from
                a Bernoulli distribution (or 0.5 in the case of ties with zero
                temperature). If False, then the underlying Bernoulli probabilities
                are returned instead.
            seed: seed for the internal RNG (only used if temperature > 0 and sample)
            threshold: preferences are sampled from a softmax of returns.
                To avoid overflows, we clip differences in returns that are
                above this threshold (after multiplying with temperature).
                This threshold is therefore in logspace. The default value
                of 50 means that probabilities below 2e-22 are rounded up to 2e-22.
            custom_logger: Where to log to; if None (default), creates a new logger.
        """
        super().__init__(custom_logger=custom_logger)
        self.temperature = temperature
        self.discount_factor = discount_factor
        self.sample = sample
        self.rng = np.random.default_rng(seed=seed)
        self.threshold = threshold

    def __call__(self, fragment_pairs: Sequence[TrajectoryWithRewPair]) -> np.ndarray:
        """Computes probability fragment 1 is preferred over fragment 2."""
        returns1, returns2 = self._reward_sums(fragment_pairs)
        if self.temperature == 0:
            return (np.sign(returns1 - returns2) + 1) / 2

        returns1 /= self.temperature
        returns2 /= self.temperature

        # clip the returns to avoid overflows in the softmax below
        returns_diff = np.clip(returns2 - returns1, -self.threshold, self.threshold)
        # Instead of computing exp(rews1) / (exp(rews1) + exp(rews2)) directly,
        # we divide enumerator and denominator by exp(rews1) to prevent overflows:
        model_probs = 1 / (1 + np.exp(returns_diff))
        # Compute the mean binary entropy. This metric helps estimate
        # how good we can expect the performance of the learned reward
        # model to be at predicting preferences.
        entropy = -(
            special.xlogy(model_probs, model_probs)
            + special.xlogy(1 - model_probs, 1 - model_probs)
        ).mean()
        self.logger.record("entropy", entropy)

        if self.sample:
            return self.rng.binomial(n=1, p=model_probs).astype(np.float32)
        return model_probs

    def _reward_sums(self, fragment_pairs) -> Tuple[np.ndarray, np.ndarray]:
        rews1, rews2 = zip(
            *[
                (
                    rollout.discounted_sum(f1.rews, self.discount_factor),
                    rollout.discounted_sum(f2.rews, self.discount_factor),
                )
                for f1, f2 in fragment_pairs
            ],
        )
        return np.array(rews1, dtype=np.float32), np.array(rews2, dtype=np.float32)


class PreferenceDataset(th.utils.data.Dataset):
    """A PyTorch Dataset for preference comparisons.

    Each item is a tuple consisting of two trajectory fragments
    and a probability that fragment 1 is preferred over fragment 2.

    This dataset is meant to be generated piece by piece during the
    training process, which is why data can be added via the .push()
    method.
    """

    def __init__(self):
        """Builds an empty PreferenceDataset."""
        self.fragments1: List[TrajectoryWithRew] = []
        self.fragments2: List[TrajectoryWithRew] = []
        self.preferences = np.array([])

    def push(
        self,
        fragments: Sequence[TrajectoryWithRewPair],
        preferences: np.ndarray,
    ):
        """Add more samples to the dataset.

        Args:
            fragments: list of pairs of trajectory fragments to add
            preferences: corresponding preference probabilities (probability
                that fragment 1 is preferred over fragment 2)

        Raises:
            ValueError: `preferences` shape does not match `fragments` or
                has non-float32 dtype.
        """
        fragments1, fragments2 = zip(*fragments)
        if preferences.shape != (len(fragments),):
            raise ValueError(
                f"Unexpected preferences shape {preferences.shape}, "
                f"expected {(len(fragments), )}",
            )
        if preferences.dtype != np.float32:
            raise ValueError("preferences should have dtype float32")

        self.fragments1.extend(fragments1)
        self.fragments2.extend(fragments2)
        self.preferences = np.concatenate((self.preferences, preferences))

    def __getitem__(self, i) -> Tuple[TrajectoryWithRewPair, float]:
        return (self.fragments1[i], self.fragments2[i]), self.preferences[i]

    def __len__(self) -> int:
        assert len(self.fragments1) == len(self.fragments2) == len(self.preferences)
        return len(self.fragments1)

    def save(self, path: AnyPath) -> None:
        with open(path, "wb") as file:
            pickle.dump(self, file)

    @staticmethod
    def load(path: AnyPath) -> "PreferenceDataset":
        with open(path, "rb") as file:
            return pickle.load(file)


def preference_collate_fn(
    batch: Sequence[Tuple[TrajectoryWithRewPair, float]],
) -> Tuple[Sequence[TrajectoryWithRewPair], np.ndarray]:
    fragment_pairs, preferences = zip(*batch)
    return list(fragment_pairs), np.array(preferences)


class RewardTrainer(abc.ABC):
    """Abstract base class for training reward models using preference comparisons.

    This class contains only the actual reward model training code,
    it is not responsible for gathering trajectories and preferences
    or for agent training (see PreferenceComparisons for that).
    """

    def __init__(
        self,
        model: reward_nets.RewardNet,
        custom_logger: Optional[imit_logger.HierarchicalLogger] = None,
    ):
        """Initialize the reward trainer.

        Args:
            model: the RewardNet instance to be trained
            custom_logger: Where to log to; if None (default), creates a new logger.
        """
        self.model = model
        self.logger = custom_logger or imit_logger.configure()

    @abc.abstractmethod
    def train(self, dataset: PreferenceDataset):
        """Train the reward model on a batch of fragment pairs and preferences.

        Args:
            dataset: the dataset of preference comparisons to train on.
        """


class CrossEntropyRewardTrainer(RewardTrainer):
    """Train a reward model using a cross entropy loss."""

    def __init__(
        self,
        model: reward_nets.RewardNet,
        noise_prob: float = 0.0,
        batch_size: int = 32,
        epochs: int = 1,
        lr: float = 1e-3,
        discount_factor: float = 1.0,
        threshold: float = 50,
        custom_logger: Optional[imit_logger.HierarchicalLogger] = None,
    ):
        """Initialize the reward model trainer.

        Args:
            model: the RewardNet instance to be trained
            noise_prob: assumed probability with which the preference
                is uniformly random (used for the model of preference generation
                that is used for the loss)
            batch_size: number of fragment pairs per batch
            epochs: number of epochs on each training iteration
            lr: the learning rate
            discount_factor: the model of preference generation uses a softmax
                of returns as the probability that a fragment is preferred.
                This is the discount factor used to calculate those returns.
                Default is 1, i.e. undiscounted sums of rewards (which is what
                the DRLHP paper uses).
            threshold: the preference model used to compute the loss contains
                a softmax of returns. To avoid overflows, we clip differences
                in returns that are above this threshold. This threshold
                is therefore in logspace. The default value of 50 means
                that probabilities below 2e-22 are rounded up to 2e-22.
            custom_logger: Where to log to; if None (default), creates a new logger.
        """
        super().__init__(model, custom_logger)
        self.noise_prob = noise_prob
        self.batch_size = batch_size
        self.epochs = epochs
        self.discount_factor = discount_factor
        self.threshold = threshold
        self.optim = th.optim.Adam(self.model.parameters(), lr=lr)

    def _loss(
        self,
        fragment_pairs: Sequence[TrajectoryPair],
        preferences: np.ndarray,
    ) -> th.Tensor:
        """Computes the loss.

        Args:
            fragment_pairs: Batch consisting of pairs of trajectory fragments.
            preferences: The probability that the first fragment is preferred
                over the second. Typically 0, 1 or 0.5 (tie).

        Returns:
            The cross-entropy loss between the probability predicted by the
            reward model and the target probabilities in `preferences`.
        """
        probs = th.empty(len(fragment_pairs), dtype=th.float32)
        for i, fragment in enumerate(fragment_pairs):
            frag1, frag2 = fragment
            trans1 = rollout.flatten_trajectories([frag1])
            trans2 = rollout.flatten_trajectories([frag2])
            rews1 = self._rewards(trans1)
            rews2 = self._rewards(trans2)
            probs[i] = self._probability(rews1, rews2)
        # TODO(ejnnr): Here and below, > 0.5 is problematic
        # because getting exactly 0.5 is actually somewhat
        # common in some environments (as long as sample=False or temperature=0).
        # In a sense that "only" creates class imbalance
        # but it's still misleading.
        predictions = (probs > 0.5).float()
        preferences_th = th.as_tensor(preferences, dtype=th.float32)
        ground_truth = (preferences_th > 0.5).float()
        accuracy = (predictions == ground_truth).float().mean()
        self.logger.record("accuracy", accuracy.item())
        return th.nn.functional.binary_cross_entropy(probs, preferences_th)

    def _rewards(self, transitions: Transitions) -> th.Tensor:
        preprocessed = self.model.preprocess(
            state=transitions.obs,
            action=transitions.acts,
            next_state=transitions.next_obs,
            done=transitions.dones,
        )
        return self.model(*preprocessed)

    def _probability(self, rews1: th.Tensor, rews2: th.Tensor) -> th.Tensor:
        """Computes the Boltzmann rational probability that the first trajectory is best.

        Args:
            rews1: A 1-dimensional array of rewards for the first trajectory fragment.
            rews2: A 1-dimensional array of rewards for the second trajectory fragment.

        Returns:
            The softmax of the difference between the (discounted) return of the
            first and second trajectory.
        """
        assert rews1.ndim == rews2.ndim == 1
        # First, we compute the difference of the returns of
        # the two fragments. We have a special case for a discount
        # factor of 1 to avoid unnecessary computation (especially
        # since this is the default setting).
        if self.discount_factor == 1:
            returns_diff = (rews2 - rews1).sum()
        else:
            discounts = self.discount_factor ** th.arange(len(rews1))
            returns_diff = (discounts * (rews2 - rews1)).sum()
        # Clip to avoid overflows (which in particular may occur
        # in the backwards pass even if they do not in the forward pass).
        returns_diff = th.clip(returns_diff, -self.threshold, self.threshold)
        # We take the softmax of the returns. model_probability
        # is the first dimension of that softmax, representing the
        # probability that fragment 1 is preferred.
        model_probability = 1 / (1 + returns_diff.exp())
        return self.noise_prob * 0.5 + (1 - self.noise_prob) * model_probability

    def train(self, dataset: PreferenceDataset):
        """Trains for `self.epochs` epochs over `dataset`."""
        # TODO(ejnnr): This isn't specific to the loss function or probability model.
        # In general, it might be best to split the probability model, the loss and
        # the optimization procedure a bit more cleanly so that different versions
        # can be combined

        dataloader = th.utils.data.DataLoader(
            dataset,
            batch_size=self.batch_size,
            shuffle=True,
            collate_fn=preference_collate_fn,
        )
        for _ in range(self.epochs):
            for fragment_pairs, preferences in dataloader:
                self.optim.zero_grad()
                loss = self._loss(fragment_pairs, preferences)
                loss.backward()
                self.optim.step()
                self.logger.record("loss", loss.item())
<<<<<<< HEAD

class ShapedPreferenceGatherer(SyntheticGatherer):
    def __init__(
        self,
        potential: Callable[[np.ndarray], np.ndarray],
        **kwargs,
    ):
        """Initialize the reward model trainer.

        Args:
            potential: function mapping batch of states to potentials
            **kwargs: passed on to SyntheticGatherer
        """
        super().__init__(**kwargs)
        self._potential = potential

    def _reward_sums(self, fragment_pairs) -> Tuple[np.ndarray, np.ndarray]:
        # fragment_lists has length 2 and each item is a sequence of trajectories
        fragment_lists = zip(*fragment_pairs)
        # shaped_return_lists will have two items, each one an array with
        # size (number_of_fragments, )
        shaped_return_lists: List[np.ndarray] = []

        # In the outer loop, we iterate over the two lists of fragments
        for fragments in fragment_lists:
            shaped_returns = np.empty(len(fragments))
            # for each such list, we iterate over the fragments and compute
            # the returns of each fragment
            for i, fragment in enumerate(fragments):
                transitions = rollout.flatten_trajectories_with_rew([fragment])
                potential = self._potential(transitions.obs).flatten()
                next_potential = (1 - transitions.dones.astype(np.float32)) * self._potential(
                    transitions.next_obs,
                ).flatten()

                final_rew = (
                    transitions.rews
                    + self.discount_factor * next_potential
                    - potential
                )
                assert final_rew.shape == (transitions,)
                shaped_returns[i] = rollout.compute_returns(
                    final_rew, self.discount_factor,
                )

            shaped_return_lists.append(shaped_returns)

        return tuple(shaped_return_lists)

class ValueNetPreferenceGatherer(ShapedPreferenceGatherer):
    def __init__(
        self,
        path: AnyPath,
        algorithm_cls: Type[
            on_policy_algorithm.OnPolicyAlgorithm
        ] = stable_baselines3.PPO,
        **kwargs,
    ):
        """Initialize the reward model trainer.

        Args:
            path: path to an OnPolicyAlgorithm's .zip file. This algorithms
                critic will be used for shaping.
            algorithm_cls: the type of OnPolicyAlgorithm used to load
                the file from `path`.
            **kwargs: passed on to SyntheticGatherer
        """
        algorithm = algorithm_cls.load(types.path_to_str(path))
        policy = algorithm.policy
        assert isinstance(policy, policies.ActorCriticPolicy)

        # the value function isn't meant to be trained:
        for p in policy.parameters():
            p.requires_grad = False
        policy.eval()
        self._policy = policy

        def _potential(obs):
            th_obs = th.as_tensor(obs, device=self._policy.device)
            th_obs = preprocessing.preprocess_obs(
                th_obs, self._policy.observation_space, self._policy.normalize_images,
            )

            # This function is equivalent to how policy.forward() computes
            # state values but we do only the computations necessary for the
            # value function (ignoring the action probabilities).
            with th.no_grad():
                features = self._policy.extract_features(th_obs)
                shared_latent = self._policy.mlp_extractor.shared_net(features)
                latent_vf = self._policy.mlp_extractor.value_net(shared_latent)
                potential = self._policy.value_net(latent_vf)
            return potential.detach().cpu().numpy()

        super().__init__(potential=_potential, **kwargs)
=======
>>>>>>> 08b135fd


class PreferenceComparisons(base.BaseImitationAlgorithm):
    """Main interface for reward learning using preference comparisons."""

    def __init__(
        self,
        trajectory_generator: TrajectoryGenerator,
        reward_model: reward_nets.RewardNet,
        fragmenter: Optional[Fragmenter] = None,
        preference_gatherer: Optional[PreferenceGatherer] = None,
        reward_trainer: Optional[RewardTrainer] = None,
        comparisons_per_iteration: int = 50,
        fragment_length: int = 50,
        transition_oversampling: float = 10,
<<<<<<< HEAD
        initial_comparison_fraction: float = 0.1,
=======
>>>>>>> 08b135fd
        custom_logger: Optional[imit_logger.HierarchicalLogger] = None,
        allow_variable_horizon: bool = False,
        seed: Optional[int] = None,
    ):
        """Initialize the preference comparison trainer.

        The loggers of all subcomponents are overridden with the logger used
        by this class.

        Args:
            trajectory_generator: generates trajectories while optionally training
                an RL agent on the learned reward function (can also be a sampler
                from a static dataset of trajectories though).
            reward_model: a RewardNet instance to be used for learning the reward
            fragmenter: takes in a set of trajectories and returns pairs of fragments
                for which preferences will be gathered. These fragments could be random,
                or they could be selected more deliberately (active learning).
                Default is a random fragmenter.
            preference_gatherer: how to get preferences between trajectory fragments.
                Default (and currently the only option) is to use synthetic preferences
                based on ground-truth rewards. Human preferences could be implemented
                here in the future.
            reward_trainer: trains the reward model based on pairs of fragments and
                associated preferences. Default is to use the preference model
                and loss function from DRLHP.
            comparisons_per_iteration: number of preferences to gather at once (before
                switching back to agent training). This doesn't impact the total number
                of comparisons that are gathered, only the frequency of switching
                between preference gathering and agent training.
            fragment_length: number of timesteps per fragment that is used to elicit
                preferences
            transition_oversampling: factor by which to oversample transitions before
                creating fragments. Since fragments are sampled with replacement,
                this is usually chosen > 1 to avoid having the same transition
                in too many fragments.
<<<<<<< HEAD
            initial_comparison_fraction: fraction of all comparisons that will be
                collected right at the beginning.
=======
>>>>>>> 08b135fd
            custom_logger: Where to log to; if None (default), creates a new logger.
            allow_variable_horizon: If False (default), algorithm will raise an
                exception if it detects trajectories of different length during
                training. If True, overrides this safety check. WARNING: variable
                horizon episodes leak information about the reward via termination
                condition, and can seriously confound evaluation. Read
                https://imitation.readthedocs.io/en/latest/guide/variable_horizon.html
                before overriding this.
            seed: seed to use for initializing subcomponents such as fragmenter.
                Only used when default components are used; if you instantiate your
                own fragmenter, preference gatherer, etc., you are responsible for
                seeding them!
        """
        super().__init__(
            custom_logger=custom_logger,
            allow_variable_horizon=allow_variable_horizon,
        )

        # for keeping track of the global iteration, in case train() is called
        # multiple times
        self._iteration = 0

        self.model = reward_model
        self.reward_trainer = reward_trainer or CrossEntropyRewardTrainer(
<<<<<<< HEAD
            reward_model, custom_logger=self.logger,
=======
            reward_model,
            custom_logger=self.logger,
>>>>>>> 08b135fd
        )
        # If the reward trainer was created in the previous line, we've already passed
        # the correct logger. But if the user created a RewardTrainer themselves and
        # didn't manually set a logger, it would be annoying if a separate one was used.
        self.reward_trainer.logger = self.logger
        # the reward_trainer's model should refer to the same object as our copy
        assert self.reward_trainer.model is self.model
        self.trajectory_generator = trajectory_generator
        self.trajectory_generator.logger = self.logger
        self.fragmenter = fragmenter or RandomFragmenter(
<<<<<<< HEAD
            custom_logger=self.logger, seed=seed,
        )
        self.fragmenter.logger = self.logger
        self.preference_gatherer = preference_gatherer or SyntheticGatherer(
            custom_logger=self.logger, seed=seed,
=======
            custom_logger=self.logger,
            seed=seed,
        )
        self.fragmenter.logger = self.logger
        self.preference_gatherer = preference_gatherer or SyntheticGatherer(
            custom_logger=self.logger,
            seed=seed,
>>>>>>> 08b135fd
        )
        self.preference_gatherer.logger = self.logger

        self.comparisons_per_iteration = comparisons_per_iteration
        self.fragment_length = fragment_length
        self.transition_oversampling = transition_oversampling
<<<<<<< HEAD
        self.initial_comparison_fraction = initial_comparison_fraction
=======
>>>>>>> 08b135fd

        self.dataset = PreferenceDataset()

    def train(self, total_timesteps: int, total_comparisons: int) -> Mapping[str, Any]:
        """Train the reward model and the policy if applicable.

        Args:
            total_timesteps: number of environment interaction steps
            total_comparisons: number of preferences to gather in total

        Returns:
            A dictionary with final metrics such as loss and accuracy
            of the reward model.
<<<<<<< HEAD
        """
        initial_comparisons = int(total_comparisons * self.initial_comparison_fraction)
        total_comparisons -= initial_comparisons
        iterations, extra_comparisons = divmod(
            total_comparisons, self.comparisons_per_iteration,
=======

        Raises:
            ValueError: `total_comparisons < self.comparisons_per_iteration`.
        """
        iterations, extra_comparisons = divmod(
            total_comparisons,
            self.comparisons_per_iteration,
>>>>>>> 08b135fd
        )
        if iterations == 0:
            raise ValueError(
                f"total_comparisons={total_comparisons} is less than "
                f"comparisons_per_iteration={self.comparisons_per_iteration}",
            )
        timesteps_per_iteration, extra_timesteps = divmod(total_timesteps, iterations)

        reward_loss = None
        reward_accuracy = None

        for i in range(iterations):
            ##########################
            # Gather new preferences #
            ##########################
            num_pairs = self.comparisons_per_iteration
            # if the number of comparisons per iterations doesn't exactly divide
            # the desired total number of comparisons, we collect the remainder
            # right at the beginning to pretrain the reward model slightly
            if i == 0:
<<<<<<< HEAD
                num_pairs += extra_comparisons + initial_comparisons
=======
                num_pairs += extra_comparisons
>>>>>>> 08b135fd
            num_steps = math.ceil(
                self.transition_oversampling * 2 * num_pairs * self.fragment_length,
            )
            self.logger.log(f"Collecting {num_steps} trajectory steps")
            trajectories = self.trajectory_generator.sample(num_steps)
            self._check_fixed_horizon(trajectories)
            self.logger.log("Creating fragment pairs")
            fragments = self.fragmenter(trajectories, self.fragment_length, num_pairs)
            with self.logger.accumulate_means("preferences"):
                self.logger.log("gathering preferences")
                preferences = self.preference_gatherer(fragments)
            self.dataset.push(fragments, preferences)
            self.logger.log(f"Dataset now contains {len(self.dataset)} samples")

            ##########################
            # Train the reward model #
            ##########################
            with self.logger.accumulate_means("reward"):
                self.logger.log("Training reward model")
                self.reward_trainer.train(self.dataset)
            reward_loss = self.logger.name_to_value["mean/reward/loss"]
            reward_accuracy = self.logger.name_to_value["mean/reward/accuracy"]

            ###################
            # Train the agent #
            ###################
            num_steps = timesteps_per_iteration
            # if the number of timesteps per iterations doesn't exactly divide
            # the desired total number of timesteps, we train the agent a bit longer
            # at the end of training (where the reward model is presumably best)
            if i == iterations - 1:
                num_steps += extra_timesteps
            with self.logger.accumulate_means("agent"):
                self.logger.log(f"Training agent for {num_steps} timesteps")
                self.trajectory_generator.train(steps=num_steps)

            self.logger.dump(self._iteration)
            self._iteration += 1

        return {"reward_loss": reward_loss, "reward_accuracy": reward_accuracy}<|MERGE_RESOLUTION|>--- conflicted
+++ resolved
@@ -7,17 +7,12 @@
 import math
 import pickle
 import random
-<<<<<<< HEAD
 from typing import Any, Callable, List, Mapping, Optional, Sequence, Tuple, Type, Union
-=======
-from typing import Any, List, Mapping, Optional, Sequence, Tuple, Union
->>>>>>> 08b135fd
 
 import numpy as np
 import stable_baselines3
 import torch as th
 from scipy import special
-<<<<<<< HEAD
 from stable_baselines3.common import (
     base_class,
     on_policy_algorithm,
@@ -25,9 +20,6 @@
     preprocessing,
     vec_env,
 )
-=======
-from stable_baselines3.common import base_class, vec_env
->>>>>>> 08b135fd
 
 from imitation.algorithms import base
 from imitation.data import rollout, types, wrappers
@@ -39,14 +31,9 @@
     Transitions,
 )
 from imitation.rewards import common as rewards_common
-<<<<<<< HEAD
-from imitation.rewards import reward_nets
+from imitation.rewards import reward_nets, reward_wrapper
 from imitation.util import logger as imit_logger
 from imitation.util import reward_wrapper
-=======
-from imitation.rewards import reward_nets, reward_wrapper
-from imitation.util import logger as imit_logger
->>>>>>> 08b135fd
 
 
 class TrajectoryGenerator(abc.ABC):
@@ -56,11 +43,7 @@
     """Object to log statistics and natural language messages to."""
 
     def __init__(self, custom_logger: Optional[imit_logger.HierarchicalLogger] = None):
-<<<<<<< HEAD
-        """Initialize the trajectory generator
-=======
         """Builds TrajectoryGenerator.
->>>>>>> 08b135fd
 
         Args:
             custom_logger: Where to log to; if None (default), creates a new logger.
@@ -78,11 +61,7 @@
         Returns:
             A list of sampled trajectories with rewards (which should
             be the environment rewards, not ones from a reward model).
-<<<<<<< HEAD
-        """
-=======
         """  # noqa: DAR202
->>>>>>> 08b135fd
 
     def train(self, steps: int, **kwargs):
         """Train an agent if the trajectory generator uses one.
@@ -139,10 +118,7 @@
         self,
         algorithm: base_class.BaseAlgorithm,
         reward_fn: Union[rewards_common.RewardFn, reward_nets.RewardNet],
-<<<<<<< HEAD
         random_frac: float = 0.0,
-=======
->>>>>>> 08b135fd
         custom_logger: Optional[imit_logger.HierarchicalLogger] = None,
     ):
         """Initialize the agent trainer.
@@ -152,16 +128,12 @@
                 Its environment must be set.
             reward_fn: either a RewardFn or a RewardNet instance that will supply
                 the rewards used for training the agent.
-<<<<<<< HEAD
             random_frac: fraction of the trajectories that will be generated
                 randomly rather than by the agent when sample() is called.
             custom_logger: Where to log to; if None (default), creates a new logger.
-=======
-            custom_logger: Where to log to; if None (default), creates a new logger.
 
         Raises:
             ValueError: `algorithm` does not have an environment set.
->>>>>>> 08b135fd
         """
         self.algorithm = algorithm
         # NOTE: this has to come after setting self.algorithm because super().__init__
@@ -170,10 +142,7 @@
         if isinstance(reward_fn, reward_nets.RewardNet):
             reward_fn = reward_fn.predict
         self.reward_fn = reward_fn
-<<<<<<< HEAD
         self.random_frac = random_frac
-=======
->>>>>>> 08b135fd
 
         venv = self.algorithm.get_env()
         if not isinstance(venv, vec_env.VecEnv):
@@ -184,35 +153,21 @@
         # rewards.
         self.buffering_wrapper = wrappers.BufferingWrapper(venv)
         self.venv = reward_wrapper.RewardVecEnvWrapper(
-<<<<<<< HEAD
-            self.buffering_wrapper, reward_fn,
-        )
-        self.algorithm.set_env(self.venv)
-
-    def train(self, steps: int, **kwargs):
-=======
             self.buffering_wrapper,
             reward_fn,
         )
         self.algorithm.set_env(self.venv)
 
     def train(self, steps: int, **kwargs) -> None:
->>>>>>> 08b135fd
         """Train the agent using the reward function specified during instantiation.
 
         Args:
             steps: number of environment timesteps to train for
             **kwargs: other keyword arguments to pass to BaseAlgorithm.train()
 
-<<<<<<< HEAD
-        Returns:
-            a list of all trajectories that occurred during training, including their
-            original environment rewards (rather than the ones computed using reward_fn)
-=======
         Raises:
             RuntimeError: Transitions left in `self.buffering_wrapper`; call
                 `self.sample` first to clear them.
->>>>>>> 08b135fd
         """
         n_transitions = self.buffering_wrapper.n_transitions
         if n_transitions:
@@ -235,18 +190,13 @@
 
     def sample(self, steps: int) -> Sequence[types.TrajectoryWithRew]:
         # TODO(adam): should we discard incomplete trajectories?
-<<<<<<< HEAD
         agent_trajectories = self.buffering_wrapper.pop_trajectories()
-=======
-        trajectories = self.buffering_wrapper.pop_trajectories()
->>>>>>> 08b135fd
         # We typically have more trajectories than are needed.
         # In that case, we use the final trajectories because
         # they are the ones with the most relevant version of
         # the agent.
         # The easiest way to do this will be to first invert the
         # list and then later just take the first trajectories:
-<<<<<<< HEAD
         agent_trajectories = agent_trajectories[::-1]
         avail_steps = sum(len(traj) for traj in agent_trajectories)
 
@@ -260,19 +210,6 @@
             )
             sample_until = rollout.make_sample_until(
                 min_timesteps=agent_steps, min_episodes=None,
-=======
-        trajectories = trajectories[::-1]
-        avail_steps = sum(len(traj) for traj in trajectories)
-
-        if avail_steps < steps:
-            self.logger.log(
-                f"Requested {steps} transitions but only {avail_steps} in buffer. "
-                f"Sampling {steps - avail_steps} additional transitions.",
-            )
-            sample_until = rollout.make_sample_until(
-                min_timesteps=steps - avail_steps,
-                min_episodes=None,
->>>>>>> 08b135fd
             )
             # Important note: we don't want to use the trajectories returned
             # here because their rewards are the ones provided by the reward
@@ -285,7 +222,6 @@
             )
             additional_trajectories = self.buffering_wrapper.pop_trajectories()
 
-<<<<<<< HEAD
             agent_trajectories = list(agent_trajectories) + list(additional_trajectories)
 
         agent_trajectories = _get_trajectories(agent_trajectories, agent_steps)
@@ -307,11 +243,6 @@
 
         return list(agent_trajectories) + list(random_trajectories)
 
-=======
-            trajectories = list(trajectories) + list(additional_trajectories)
-
-        return _get_trajectories(trajectories, steps)
->>>>>>> 08b135fd
 
     @TrajectoryGenerator.logger.setter
     def logger(self, value: imit_logger.HierarchicalLogger):
@@ -320,12 +251,8 @@
 
 
 def _get_trajectories(
-<<<<<<< HEAD
-    trajectories: Sequence[TrajectoryWithRew], steps: int,
-=======
     trajectories: Sequence[TrajectoryWithRew],
     steps: int,
->>>>>>> 08b135fd
 ) -> Sequence[TrajectoryWithRew]:
     """Get enough trajectories to have at least `steps` transitions in total."""
     available_steps = sum(len(traj) for traj in trajectories)
@@ -478,15 +405,10 @@
 
 
 class PreferenceGatherer(abc.ABC):
-<<<<<<< HEAD
-    def __init__(self, custom_logger: Optional[imit_logger.HierarchicalLogger] = None):
-        """Initialize the preference gatherer.
-=======
     """Base class for gathering preference comparisons between trajectory fragments."""
 
     def __init__(self, custom_logger: Optional[imit_logger.HierarchicalLogger] = None):
         """Initializes the preference gatherer.
->>>>>>> 08b135fd
 
         Args:
             custom_logger: Where to log to; if None (default), creates a new logger.
@@ -832,7 +754,6 @@
                 loss.backward()
                 self.optim.step()
                 self.logger.record("loss", loss.item())
-<<<<<<< HEAD
 
 class ShapedPreferenceGatherer(SyntheticGatherer):
     def __init__(
@@ -927,8 +848,6 @@
             return potential.detach().cpu().numpy()
 
         super().__init__(potential=_potential, **kwargs)
-=======
->>>>>>> 08b135fd
 
 
 class PreferenceComparisons(base.BaseImitationAlgorithm):
@@ -944,10 +863,7 @@
         comparisons_per_iteration: int = 50,
         fragment_length: int = 50,
         transition_oversampling: float = 10,
-<<<<<<< HEAD
         initial_comparison_fraction: float = 0.1,
-=======
->>>>>>> 08b135fd
         custom_logger: Optional[imit_logger.HierarchicalLogger] = None,
         allow_variable_horizon: bool = False,
         seed: Optional[int] = None,
@@ -983,11 +899,8 @@
                 creating fragments. Since fragments are sampled with replacement,
                 this is usually chosen > 1 to avoid having the same transition
                 in too many fragments.
-<<<<<<< HEAD
             initial_comparison_fraction: fraction of all comparisons that will be
                 collected right at the beginning.
-=======
->>>>>>> 08b135fd
             custom_logger: Where to log to; if None (default), creates a new logger.
             allow_variable_horizon: If False (default), algorithm will raise an
                 exception if it detects trajectories of different length during
@@ -1012,12 +925,8 @@
 
         self.model = reward_model
         self.reward_trainer = reward_trainer or CrossEntropyRewardTrainer(
-<<<<<<< HEAD
-            reward_model, custom_logger=self.logger,
-=======
             reward_model,
             custom_logger=self.logger,
->>>>>>> 08b135fd
         )
         # If the reward trainer was created in the previous line, we've already passed
         # the correct logger. But if the user created a RewardTrainer themselves and
@@ -1028,13 +937,6 @@
         self.trajectory_generator = trajectory_generator
         self.trajectory_generator.logger = self.logger
         self.fragmenter = fragmenter or RandomFragmenter(
-<<<<<<< HEAD
-            custom_logger=self.logger, seed=seed,
-        )
-        self.fragmenter.logger = self.logger
-        self.preference_gatherer = preference_gatherer or SyntheticGatherer(
-            custom_logger=self.logger, seed=seed,
-=======
             custom_logger=self.logger,
             seed=seed,
         )
@@ -1042,17 +944,13 @@
         self.preference_gatherer = preference_gatherer or SyntheticGatherer(
             custom_logger=self.logger,
             seed=seed,
->>>>>>> 08b135fd
         )
         self.preference_gatherer.logger = self.logger
 
         self.comparisons_per_iteration = comparisons_per_iteration
         self.fragment_length = fragment_length
         self.transition_oversampling = transition_oversampling
-<<<<<<< HEAD
         self.initial_comparison_fraction = initial_comparison_fraction
-=======
->>>>>>> 08b135fd
 
         self.dataset = PreferenceDataset()
 
@@ -1066,21 +964,15 @@
         Returns:
             A dictionary with final metrics such as loss and accuracy
             of the reward model.
-<<<<<<< HEAD
+
+        Raises:
+            ValueError: `total_comparisons < self.comparisons_per_iteration`.
         """
         initial_comparisons = int(total_comparisons * self.initial_comparison_fraction)
         total_comparisons -= initial_comparisons
         iterations, extra_comparisons = divmod(
-            total_comparisons, self.comparisons_per_iteration,
-=======
-
-        Raises:
-            ValueError: `total_comparisons < self.comparisons_per_iteration`.
-        """
-        iterations, extra_comparisons = divmod(
             total_comparisons,
             self.comparisons_per_iteration,
->>>>>>> 08b135fd
         )
         if iterations == 0:
             raise ValueError(
@@ -1101,11 +993,7 @@
             # the desired total number of comparisons, we collect the remainder
             # right at the beginning to pretrain the reward model slightly
             if i == 0:
-<<<<<<< HEAD
                 num_pairs += extra_comparisons + initial_comparisons
-=======
-                num_pairs += extra_comparisons
->>>>>>> 08b135fd
             num_steps = math.ceil(
                 self.transition_oversampling * 2 * num_pairs * self.fragment_length,
             )
