--- conflicted
+++ resolved
@@ -9,7 +9,8 @@
 import torch.utils.data as th_data
 import torch.utils.tensorboard as thboard
 import tqdm
-from stable_baselines3.common import on_policy_algorithm, preprocessing, vec_env, callbacks as sb3_callbacks
+from stable_baselines3.common import callbacks as sb3_callbacks
+from stable_baselines3.common import on_policy_algorithm, preprocessing, vec_env
 
 from imitation.data import buffer, types, wrappers
 from imitation.rewards import common as rew_common
@@ -353,15 +354,21 @@
         for r in tqdm.trange(n_rounds, desc="round"):
             self.train_gen(
                 self.gen_batch_size,
-                learn_kwargs=dict(dump_logs=log_interval_timesteps is None,
-                                  progress_max_timesteps=total_timesteps))
+                learn_kwargs=dict(
+                    dump_logs=log_interval_timesteps is None,
+                    progress_max_timesteps=total_timesteps,
+                ),
+            )
             for _ in range(self.n_disc_updates_per_round):
                 self.train_disc(dump_logs=log_interval_timesteps is None)
             if callback:
                 callback(r)
             num_timesteps = self.gen_algo.num_timesteps
-            if (last_log_dump is None or log_interval_timesteps is None or
-               num_timesteps > last_log_dump + log_interval_timesteps):
+            if (
+                last_log_dump is None
+                or log_interval_timesteps is None
+                or num_timesteps > last_log_dump + log_interval_timesteps
+            ):
                 last_log_dump = num_timesteps
                 logger.dump(self._global_step)
 
@@ -371,24 +378,16 @@
     def _torchify_with_space(
         self, ndarray: np.ndarray, space: gym.Space, **kwargs
     ) -> th.Tensor:
-<<<<<<< HEAD
         # always make it contiguous so that we can feed it to augmentation
         # module, RNNs, etc.
         tensor = th.as_tensor(
-            ndarray, device=self.discrim.device(), **kwargs
+            ndarray, device=self.discrim_net.device(), **kwargs
         ).contiguous()
-        preprocessed = preprocessing.preprocess_obs(
-            tensor,
-            space,
-            normalize_images=self.discrim.normalize_images,
-=======
-        tensor = th.as_tensor(ndarray, device=self.discrim_net.device(), **kwargs)
         preprocessed = preprocessing.preprocess_obs(
             tensor,
             space,
             # TODO(sam): can I remove "scale" kwarg in DiscrimNet etc.?
             normalize_images=self.discrim_net.scale,
->>>>>>> c9b21b89
         )
         return preprocessed
 
@@ -474,25 +473,19 @@
 
         # torchify states first so that we can apply augmentations
         with th.no_grad():
-            torch_state = self._torchify_with_space(obs, self.discrim.observation_space)
+            torch_state = self._torchify_with_space(
+                obs, self.discrim_net.observation_space
+            )
             torch_next_state = self._torchify_with_space(
-                next_obs, self.discrim.observation_space
+                next_obs, self.discrim_net.observation_space
             )
         torch_state = self.disc_augmentation_fn(torch_state)
         torch_next_state = self.disc_augmentation_fn(torch_next_state)
 
         batch_dict = {
-<<<<<<< HEAD
             "state": torch_state,
+            "action": self._torchify_with_space(acts, self.discrim_net.action_space),
             "next_state": torch_next_state,
-            "action": self._torchify_with_space(acts, self.discrim.action_space),
-=======
-            "state": self._torchify_with_space(obs, self.discrim_net.observation_space),
-            "action": self._torchify_with_space(acts, self.discrim_net.action_space),
-            "next_state": self._torchify_with_space(
-                next_obs, self.discrim_net.observation_space
-            ),
->>>>>>> c9b21b89
             "done": self._torchify_array(dones),
             "labels_gen_is_one": self._torchify_array(labels_gen_is_one),
             "log_policy_act_prob": self._torchify_array(log_act_prob),
