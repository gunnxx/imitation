"""Smoke tests for CLI programs in `imitation.scripts.*`.

Every test in this file should use `parallel=False` to turn off multiprocessing because
codecov might interact poorly with multiprocessing. The 'fast' named_config for each
experiment implicitly sets parallel=False.
"""

import collections
import filecmp
import os
import pathlib
import pickle
import platform
import shutil
import sys
import tempfile
from collections import Counter
from typing import Dict, List, Mapping, Optional
from unittest import mock

import numpy as np
import pandas as pd
import pytest
import ray.tune as tune
import sacred
import sacred.utils
import stable_baselines3
import torch as th
from stable_baselines3.common import buffers
from stable_baselines3.her.her_replay_buffer import HerReplayBuffer

from imitation.data import types
from imitation.rewards import reward_nets
from imitation.scripts import (
    analyze,
    convert_trajs,
    eval_policy,
    parallel,
    train_adversarial,
    train_imitation,
    train_preference_comparisons,
    train_rl,
)
from imitation.util import networks, util

ALL_SCRIPTS_MODS = [
    analyze,
    eval_policy,
    parallel,
    train_adversarial,
    train_imitation,
    train_preference_comparisons,
    train_rl,
]

TEST_DATA_PATH = pathlib.Path("tests/testdata")
CARTPOLE_TEST_DATA_PATH = TEST_DATA_PATH / "expert_models/cartpole_0/"
CARTPOLE_TEST_ROLLOUT_PATH = CARTPOLE_TEST_DATA_PATH / "rollouts/final.pkl"
CARTPOLE_TEST_POLICY_PATH = CARTPOLE_TEST_DATA_PATH / "policies/final"

PENDULUM_TEST_DATA_PATH = TEST_DATA_PATH / "expert_models/pendulum_0/"
PENDULUM_TEST_ROLLOUT_PATH = PENDULUM_TEST_DATA_PATH / "rollouts/final.pkl"

OLD_FMT_ROLLOUT_TEST_DATA_PATH = TEST_DATA_PATH / "old_format_rollout.pkl"


@pytest.fixture(autouse=True)
def sacred_capture_use_sys():
    """Set Sacred capture mode to "sys" because default "fd" option leads to error.

    See https://github.com/IDSIA/sacred/issues/289.

    Yields:
        None after setting capture mode; restores it after yield.
    """
    # TODO(shwang): Stop using non-default "sys" mode once the issue is fixed.
    temp = sacred.SETTINGS["CAPTURE_MODE"]
    sacred.SETTINGS.CAPTURE_MODE = "sys"
    yield
    sacred.SETTINGS.CAPTURE_MODE = temp


@pytest.mark.parametrize("script_mod", ALL_SCRIPTS_MODS)
def test_main_console(script_mod):
    """Smoke tests of main entry point for some cheap coverage."""
    argv = ["sacred-pytest-stub", "print_config"]
    with mock.patch.object(sys, "argv", argv):
        script_mod.main_console()


<<<<<<< HEAD
_RL_AGENT_LOADING_CONFIGS = {
    "agent_path": CARTPOLE_TEST_POLICY_PATH,
    # FIXME(yawen): the policy we load was trained on 8 parallel environments
    #  and for some reason using it breaks if we use just 1 (like would be the
    #  default with the fast named_config)
    "common": dict(num_vec=8),
}

PREFERENCE_COMPARISON_CONFIGS = [
    {},
    {"num_agents": 3},
    {
        "trajectory_path": CARTPOLE_TEST_ROLLOUT_PATH,
    },
    {
        # We're testing preference saving and disabling sampling here as well;
        # having yet another run just for those would be wasteful since they
        # don't interact with warm starting an agent.
        "save_preferences": True,
        "gatherer_kwargs": {"sample": False},
        **_RL_AGENT_LOADING_CONFIGS,
    },
    {
        "checkpoint_interval": 1,
        # Test that we can save checkpoints
    },
]

=======
>>>>>>> 91c66b73
ALGO_FAST_CONFIGS = {
    "adversarial": [
        "common.fast",
        "demonstrations.fast",
        "rl.fast",
        "train.fast",
        "fast",
    ],
    "eval_policy": ["common.fast", "fast"],
    "imitation": ["common.fast", "demonstrations.fast", "train.fast", "fast"],
    "preference_comparison": ["common.fast", "rl.fast", "train.fast", "fast"],
    "rl": ["common.fast", "rl.fast", "train.fast", "fast"],
}

RL_SAC_NAMED_CONFIGS = ["rl.sac", "train.sac"]


@pytest.fixture(
    params=[
        "plain",
        "with_expert_trajectories",
        "warmstart",
        "with_checkpoints",
    ],
)
def preference_comparison_config(request):
    return dict(
        plain={},
        with_expert_trajectories={"trajectory_path": CARTPOLE_TEST_ROLLOUT_PATH},
        warmstart={
            # We're testing preference saving and disabling sampling here as well;
            # having yet another run just for those would be wasteful since they
            # don't interact with warm starting an agent.
            "save_preferences": True,
            "gatherer_kwargs": {"sample": False},
            "agent_path": CARTPOLE_TEST_POLICY_PATH,
            # FIXME(yawen): the policy we load was trained on 8 parallel environments
            #  and for some reason using it breaks if we use just 1 (like would be the
            #  default with the fast named_config)
            "common": dict(num_vec=8),
        },
        with_checkpoints={
            # Test that we can save checkpoints
            "checkpoint_interval": 1,
        },
    )[request.param]


def test_train_preference_comparisons_main(tmpdir, preference_comparison_config):
    config_updates = dict(common=dict(log_root=tmpdir))
    sacred.utils.recursive_update(config_updates, preference_comparison_config)
    run = train_preference_comparisons.train_preference_comparisons_ex.run(
        # Note: we have to use the cartpole and not the seals_cartpole config because
        #  the seals_cartpole config needs rollouts with a fixed horizon,
        #  and the saved trajectory rollouts are variable horizon.
        named_configs=["cartpole"] + ALGO_FAST_CONFIGS["preference_comparison"],
        config_updates=config_updates,
    )
    assert run.status == "COMPLETED"
    assert isinstance(run.result, dict)


def test_train_preference_comparison_zero_agents_raises_value_error(tmpdir):
    config_updates = dict(common=dict(log_root=tmpdir), num_agents=0)
    with pytest.raises(ValueError, match="num_agents must be a positive integer!"):
        train_preference_comparisons.train_preference_comparisons_ex.run(
            named_configs=["cartpole"] + ALGO_FAST_CONFIGS["preference_comparison"],
            config_updates=config_updates,
        )


@pytest.mark.parametrize(
    "env_name",
    ["seals_cartpole", "mountain_car", "seals_mountain_car"],
)
def test_train_preference_comparisons_envs_no_crash(tmpdir, env_name):
    """Test envs specified in imitation.scripts.config.train_preference_comparisons."""
    config_updates = dict(common=dict(log_root=tmpdir))
    run = train_preference_comparisons.train_preference_comparisons_ex.run(
        named_configs=[env_name] + ALGO_FAST_CONFIGS["preference_comparison"],
        config_updates=config_updates,
    )
    assert run.status == "COMPLETED"
    assert isinstance(run.result, dict)


def test_train_preference_comparisons_sac(tmpdir):
    config_updates = dict(common=dict(log_root=tmpdir))
    run = train_preference_comparisons.train_preference_comparisons_ex.run(
        # make sure rl.sac named_config is called after rl.fast to overwrite
        # rl_kwargs.batch_size to None
        named_configs=["pendulum"]
        + ALGO_FAST_CONFIGS["preference_comparison"]
        + RL_SAC_NAMED_CONFIGS,
        config_updates=config_updates,
    )
    assert run.config["rl"]["rl_cls"] is stable_baselines3.SAC
    assert run.status == "COMPLETED"
    assert isinstance(run.result, dict)

    # Make sure rl.sac named_config is called after rl.fast to overwrite
    # rl_kwargs.batch_size to None
    with pytest.raises(Exception, match=".*set 'batch_size' at top-level.*"):
        train_preference_comparisons.train_preference_comparisons_ex.run(
            named_configs=["pendulum"]
            + RL_SAC_NAMED_CONFIGS
            + ALGO_FAST_CONFIGS["preference_comparison"],
            config_updates=config_updates,
        )


def test_train_preference_comparisons_sac_reward_relabel(tmpdir):
    def _run_reward_relabel_sac_preference_comparisons(buffer_cls):
        config_updates = dict(
            common=dict(log_root=tmpdir),
            rl=dict(
                rl_kwargs=dict(
                    replay_buffer_class=buffer_cls,
                    replay_buffer_kwargs=dict(handle_timeout_termination=True),
                ),
            ),
        )
        run = train_preference_comparisons.train_preference_comparisons_ex.run(
            # make sure rl.sac named_config is called after rl.fast to overwrite
            # rl_kwargs.batch_size to None
            named_configs=["pendulum"]
            + ALGO_FAST_CONFIGS["preference_comparison"]
            + RL_SAC_NAMED_CONFIGS,
            config_updates=config_updates,
        )
        return run

    run = _run_reward_relabel_sac_preference_comparisons(buffers.ReplayBuffer)
    assert run.status == "COMPLETED"
    del run

    with pytest.raises(AssertionError, match=".*only ReplayBuffer is supported.*"):
        _run_reward_relabel_sac_preference_comparisons(buffers.DictReplayBuffer)
    with pytest.raises(AssertionError, match=".*only ReplayBuffer is supported.*"):
        _run_reward_relabel_sac_preference_comparisons(HerReplayBuffer)


@pytest.mark.parametrize(
    "named_configs",
    (
        [],
        ["reward.normalize_output_running"],
        ["reward.normalize_output_disable"],
    ),
)
def test_train_preference_comparisons_reward_named_config(tmpdir, named_configs):
    config_updates = dict(common=dict(log_root=tmpdir))
    run = train_preference_comparisons.train_preference_comparisons_ex.run(
        named_configs=["seals_cartpole"]
        + ALGO_FAST_CONFIGS["preference_comparison"]
        + named_configs,
        config_updates=config_updates,
    )
    if "reward.normalize_output_running" in named_configs:
        assert run.config["reward"]["normalize_output_layer"] is networks.RunningNorm
    elif "reward.normalize_output_disable" in named_configs:
        assert run.config["reward"]["normalize_output_layer"] is None
    else:
        assert run.config["reward"]["normalize_output_layer"] is networks.RunningNorm
    assert run.status == "COMPLETED"
    assert isinstance(run.result, dict)


def test_train_dagger_main(tmpdir):
    with pytest.warns(None) as record:
        run = train_imitation.train_imitation_ex.run(
            command_name="dagger",
            named_configs=["seals_cartpole"] + ALGO_FAST_CONFIGS["imitation"],
            config_updates=dict(
                common=dict(log_root=tmpdir),
                demonstrations=dict(rollout_path=CARTPOLE_TEST_ROLLOUT_PATH),
            ),
        )
    for warning in record:
        # PyTorch wants writeable arrays.
        # See https://github.com/HumanCompatibleAI/imitation/issues/219
        assert not (
            warning.category == UserWarning
            and "NumPy array is not writeable" in warning.message.args[0]
        )
    assert run.status == "COMPLETED"
    assert isinstance(run.result, dict)


def test_train_dagger_warmstart(tmpdir):
    run = train_imitation.train_imitation_ex.run(
        command_name="dagger",
        named_configs=["seals_cartpole"] + ALGO_FAST_CONFIGS["imitation"],
        config_updates=dict(
            common=dict(log_root=tmpdir),
            demonstrations=dict(rollout_path=CARTPOLE_TEST_ROLLOUT_PATH),
        ),
    )
    assert run.status == "COMPLETED"

    log_dir = pathlib.Path(run.config["common"]["log_dir"])
    policy_path = log_dir / "scratch" / "policy-latest.pt"
    run_warmstart = train_imitation.train_imitation_ex.run(
        command_name="dagger",
        named_configs=["seals_cartpole"] + ALGO_FAST_CONFIGS["imitation"],
        config_updates=dict(
            common=dict(log_root=tmpdir),
            demonstrations=dict(rollout_path=CARTPOLE_TEST_ROLLOUT_PATH),
            agent_path=policy_path,
        ),
    )
    assert run_warmstart.status == "COMPLETED"
    assert isinstance(run_warmstart.result, dict)


def test_train_bc_main_with_none_demonstrations_raises_value_error(tmpdir):
    with pytest.raises(ValueError, match=".*n_expert_demos.*rollout_path.*"):
        train_imitation.train_imitation_ex.run(
            command_name="bc",
            named_configs=["seals_cartpole"] + ALGO_FAST_CONFIGS["imitation"],
            config_updates=dict(
                common=dict(log_root=tmpdir),
                demonstrations=dict(n_expert_demos=None),
            ),
        )


@pytest.fixture(
    params=[
        "expert_from_path",
        "expert_from_huggingface",
        "random_expert",
        "zero_expert",
    ],
)
def bc_config(tmpdir, request):
    expert_config = dict(
        expert_from_path=dict(
            policy_type="ppo",
            loader_kwargs=dict(path=CARTPOLE_TEST_POLICY_PATH / "model.zip"),
        ),
        expert_from_huggingface=dict(policy_type="ppo-huggingface"),
        random_expert=dict(policy_type="random"),
        zero_expert=dict(policy_type="zero"),
    )[request.param]
    return dict(
        command_name="bc",
        named_configs=["seals_cartpole"] + ALGO_FAST_CONFIGS["imitation"],
        config_updates=dict(
            common=dict(log_root=tmpdir),
            expert=expert_config,
            demonstrations=dict(rollout_path=CARTPOLE_TEST_ROLLOUT_PATH),
        ),
    )


def test_train_bc_main(bc_config):
    run = train_imitation.train_imitation_ex.run(**bc_config)
    assert run.status == "COMPLETED"
    assert isinstance(run.result, dict)


def test_train_bc_warmstart(tmpdir):
    run = train_imitation.train_imitation_ex.run(
        command_name="bc",
        named_configs=["seals_cartpole"] + ALGO_FAST_CONFIGS["imitation"],
        config_updates=dict(
            common=dict(log_root=tmpdir),
            demonstrations=dict(rollout_path=CARTPOLE_TEST_ROLLOUT_PATH),
            expert=dict(policy_type="ppo-huggingface"),
        ),
    )
    assert run.status == "COMPLETED"
    assert isinstance(run.result, dict)

    policy_path = pathlib.Path(run.config["common"]["log_dir"]) / "final.th"
    run_warmstart = train_imitation.train_imitation_ex.run(
        command_name="bc",
        named_configs=["seals_cartpole"] + ALGO_FAST_CONFIGS["imitation"],
        config_updates=dict(
            common=dict(log_root=tmpdir),
            demonstrations=dict(rollout_path=CARTPOLE_TEST_ROLLOUT_PATH),
            agent_path=policy_path,
        ),
    )

    assert run_warmstart.status == "COMPLETED"
    assert isinstance(run_warmstart.result, dict)


@pytest.fixture(params=["cold_start", "warm_start"])
def rl_train_ppo_config(request, tmpdir):
    config = dict(common=dict(log_root=tmpdir))
    if request.param == "warm_start":
        # FIXME(yawen): the policy we load was trained on 8 parallel environments
        #  and for some reason using it breaks if we use just 1 (like would be the
        #  default with the fast named_config)
        config["agent_path"] = CARTPOLE_TEST_POLICY_PATH / "model.zip"
        config["common"] = dict(num_vec=8)
    return config


def test_train_rl_main(tmpdir, rl_train_ppo_config):
    """Smoke test for imitation.scripts.train_rl."""
    config_updates = dict(common=dict(log_root=tmpdir))
    sacred.utils.recursive_update(config_updates, rl_train_ppo_config)
    run = train_rl.train_rl_ex.run(
        named_configs=["cartpole"] + ALGO_FAST_CONFIGS["rl"],
        config_updates=config_updates,
    )
    assert run.status == "COMPLETED"
    assert isinstance(run.result, dict)


def test_train_rl_wb_logging(tmpdir):
    """Smoke test for imitation.scripts.common.common.wandb_logging."""
    with pytest.raises(Exception, match=".*api_key not configured.*"):
        train_rl.train_rl_ex.run(
            named_configs=["cartpole"]
            + ALGO_FAST_CONFIGS["rl"]
            + ["common.wandb_logging"],
            config_updates=dict(
                common=dict(log_root=tmpdir),
            ),
        )


def test_train_rl_sac(tmpdir):
    run = train_rl.train_rl_ex.run(
        # make sure rl.sac named_config is called after rl.fast to overwrite
        # rl_kwargs.batch_size to None
        named_configs=["pendulum"] + ALGO_FAST_CONFIGS["rl"] + RL_SAC_NAMED_CONFIGS,
        config_updates=dict(
            common=dict(log_root=tmpdir),
        ),
    )
    assert run.config["rl"]["rl_cls"] is stable_baselines3.SAC
    assert run.status == "COMPLETED"
    assert isinstance(run.result, dict)


# check if platform is macos

EVAL_POLICY_CONFIGS: List[Dict] = [
    {"reward_type": "zero", "reward_path": "foobar"},
    {"rollout_save_path": "{log_dir}/rollouts.pkl"},
]

if platform.system() != "Darwin":
    EVAL_POLICY_CONFIGS.extend(
        [
            {"videos": True},
            {"videos": True, "video_kwargs": {"single_video": False}},
        ],
    )


@pytest.mark.parametrize("config", EVAL_POLICY_CONFIGS)
def test_eval_policy(config, tmpdir):
    """Smoke test for imitation.scripts.eval_policy."""
    config_updates = dict(common=dict(log_root=tmpdir))
    config_updates.update(config)
    run = eval_policy.eval_policy_ex.run(
        config_updates=config_updates,
        named_configs=ALGO_FAST_CONFIGS["eval_policy"],
    )
    assert run.status == "COMPLETED"
    wrapped_reward = "reward_type" in config
    _check_rollout_stats(run.result, wrapped_reward)


def _check_rollout_stats(stats: dict, wrapped_reward: bool = True):
    """Common assertions for rollout_stats."""
    assert isinstance(stats, dict)
    assert "return_mean" in stats
    assert "monitor_return_mean" in stats
    if wrapped_reward:
        # If the reward is wrapped, then we expect the monitor return
        # to differ.
        assert stats.get("return_mean") != stats.get("monitor_return_mean")
    else:
        assert stats.get("return_mean") == stats.get("monitor_return_mean")


def _check_train_ex_result(result: dict):
    expert_stats = result.get("expert_stats")
    assert isinstance(expert_stats, dict)
    assert "return_mean" in expert_stats
    assert "monitor_return_mean" not in expert_stats

    imit_stats = result.get("imit_stats")
    _check_rollout_stats(imit_stats)


@pytest.mark.parametrize(
    "named_configs",
    (
        [],
        ["train.normalize_running", "reward.normalize_input_running"],
        ["train.normalize_disable", "reward.normalize_input_disable"],
    ),
)
@pytest.mark.parametrize("command", ("airl", "gail"))
def test_train_adversarial(tmpdir, named_configs, command):
    """Smoke test for imitation.scripts.train_adversarial."""
    named_configs = (
        named_configs + ["seals_cartpole"] + ALGO_FAST_CONFIGS["adversarial"]
    )
    config_updates = {
        "common": dict(log_root=tmpdir),
        "demonstrations": dict(rollout_path=CARTPOLE_TEST_ROLLOUT_PATH),
        # TensorBoard logs to get extra coverage
        "algorithm_kwargs": dict(init_tensorboard=True),
    }
    run = train_adversarial.train_adversarial_ex.run(
        command_name=command,
        named_configs=named_configs,
        config_updates=config_updates,
    )
    assert run.status == "COMPLETED"
    _check_train_ex_result(run.result)


@pytest.mark.parametrize("command", ("airl", "gail"))
def test_train_adversarial_warmstart(tmpdir, command):
    named_configs = ["cartpole"] + ALGO_FAST_CONFIGS["adversarial"]
    config_updates = {
        "common": dict(log_root=tmpdir),
        "demonstrations": dict(rollout_path=CARTPOLE_TEST_ROLLOUT_PATH),
    }
    run = train_adversarial.train_adversarial_ex.run(
        command_name=command,
        named_configs=named_configs,
        config_updates=config_updates,
    )

    log_dir = pathlib.Path(run.config["common"]["log_dir"])
    policy_path = log_dir / "checkpoints" / "final" / "gen_policy"

    run_warmstart = train_adversarial.train_adversarial_ex.run(
        command_name=command,
        named_configs=named_configs,
        config_updates={
            "agent_path": policy_path,
            **config_updates,
        },
    )

    assert run_warmstart.status == "COMPLETED"
    _check_train_ex_result(run_warmstart.result)


@pytest.mark.parametrize("command", ("airl", "gail"))
def test_train_adversarial_sac(tmpdir, command):
    """Smoke test for imitation.scripts.train_adversarial."""
    # Make sure rl.sac named_config is called after rl.fast to overwrite
    # rl_kwargs.batch_size to None
    named_configs = (
        ["pendulum"] + ALGO_FAST_CONFIGS["adversarial"] + RL_SAC_NAMED_CONFIGS
    )
    config_updates = {
        "common": dict(log_root=tmpdir),
        "demonstrations": dict(rollout_path=PENDULUM_TEST_ROLLOUT_PATH),
    }
    run = train_adversarial.train_adversarial_ex.run(
        command_name=command,
        named_configs=named_configs,
        config_updates=config_updates,
    )
    assert run.config["rl"]["rl_cls"] is stable_baselines3.SAC
    assert run.status == "COMPLETED"
    _check_train_ex_result(run.result)


def test_train_adversarial_algorithm_value_error(tmpdir):
    """Error on bad algorithm arguments."""
    base_named_configs = ["cartpole"] + ALGO_FAST_CONFIGS["adversarial"]
    base_config_updates = collections.ChainMap(
        {
            "common": dict(log_root=tmpdir),
            "demonstrations": dict(rollout_path=CARTPOLE_TEST_ROLLOUT_PATH),
        },
    )

    with pytest.raises(TypeError, match=".*BAD_VALUE.*"):
        train_adversarial.train_adversarial_ex.run(
            command_name="gail",
            named_configs=base_named_configs,
            config_updates=base_config_updates.new_child(
                dict(algorithm_kwargs={"BAD_VALUE": "bar"}),
            ),
        )

    with pytest.raises(FileNotFoundError, match=".*BAD_VALUE.*"):
        train_adversarial.train_adversarial_ex.run(
            command_name="gail",
            named_configs=base_named_configs,
            config_updates=base_config_updates.new_child(
                {"demonstrations.rollout_path": "path/BAD_VALUE"},
            ),
        )

    n_traj = 1234567
    with pytest.raises(ValueError, match=f".*{n_traj}.*"):
        train_adversarial.train_adversarial_ex.run(
            command_name="gail",
            named_configs=base_named_configs,
            config_updates=base_config_updates.new_child(
                {"demonstrations.n_expert_demos": n_traj},
            ),
        )


def test_transfer_learning(tmpdir: str) -> None:
    """Transfer learning smoke test.

    Saves a dummy AIRL test reward, then loads it for transfer learning.

    Args:
        tmpdir: Temporary directory to save results to.
    """
    tmpdir = pathlib.Path(tmpdir)
    log_dir_train = tmpdir / "train"
    run = train_adversarial.train_adversarial_ex.run(
        command_name="airl",
        named_configs=["seals_cartpole"] + ALGO_FAST_CONFIGS["adversarial"],
        config_updates=dict(
            common=dict(log_dir=log_dir_train),
            demonstrations=dict(rollout_path=CARTPOLE_TEST_ROLLOUT_PATH),
        ),
    )
    assert run.status == "COMPLETED"
    _check_train_ex_result(run.result)

    _check_rollout_stats(run.result["imit_stats"])

    log_dir_data = tmpdir / "train_rl"
    reward_path = log_dir_train / "checkpoints" / "final" / "reward_test.pt"
    run = train_rl.train_rl_ex.run(
        named_configs=["seals_cartpole"] + ALGO_FAST_CONFIGS["rl"],
        config_updates=dict(
            common=dict(log_dir=log_dir_data),
            reward_type="RewardNet_unshaped",
            reward_path=reward_path,
        ),
    )
    assert run.status == "COMPLETED"
    _check_rollout_stats(run.result)


@pytest.mark.parametrize(
    "named_configs_dict",
    (
        dict(pc=[], rl=[]),
        dict(pc=["rl.sac", "train.sac"], rl=["rl.sac", "train.sac"]),
        dict(pc=["reward.reward_ensemble"], rl=[]),
    ),
)
def test_preference_comparisons_transfer_learning(
    tmpdir: str,
    named_configs_dict: Mapping[str, List[str]],
) -> None:
    """Transfer learning smoke test.

    Saves a preference comparisons ensemble reward, then loads it for transfer learning.

    Args:
        tmpdir: Temporary directory to save results to.
        named_configs_dict: Named configs for preference_comparisons and rl.
    """
    tmpdir = pathlib.Path(tmpdir)

    log_dir_train = tmpdir / "train"
    run = train_preference_comparisons.train_preference_comparisons_ex.run(
        named_configs=["pendulum"]
        + ALGO_FAST_CONFIGS["preference_comparison"]
        + named_configs_dict["pc"],
        config_updates=dict(common=dict(log_dir=log_dir_train)),
    )
    assert run.status == "COMPLETED"

    if "reward.reward_ensemble" in named_configs_dict["pc"]:
        assert run.config["reward"]["net_cls"] is reward_nets.RewardEnsemble
        assert run.config["reward"]["add_std_alpha"] == 0.0
        reward_type = "RewardNet_std_added"
        load_reward_kwargs = {"alpha": -1}
    else:
        reward_type = "RewardNet_unnormalized"
        load_reward_kwargs = {}

    log_dir_data = tmpdir / "train_rl"
    reward_path = log_dir_train / "checkpoints" / "final" / "reward_net.pt"
    agent_path = log_dir_train / "checkpoints" / "final" / "policy"
    run = train_rl.train_rl_ex.run(
        named_configs=["pendulum"] + ALGO_FAST_CONFIGS["rl"] + named_configs_dict["rl"],
        config_updates=dict(
            common=dict(log_dir=log_dir_data),
            reward_type=reward_type,
            reward_path=reward_path,
            load_reward_kwargs=load_reward_kwargs,
            agent_path=agent_path,
        ),
    )
    assert run.status == "COMPLETED"
    _check_rollout_stats(run.result)


def test_train_rl_double_normalization(tmpdir: str):
    venv = util.make_vec_env("CartPole-v1", n_envs=1, parallel=False)
    net = reward_nets.BasicRewardNet(venv.observation_space, venv.action_space)
    net = reward_nets.NormalizedRewardNet(net, networks.RunningNorm)
    tmppath = os.path.join(tmpdir, "reward.pt")
    th.save(net, tmppath)

    log_dir_data = os.path.join(tmpdir, "train_rl")
    with pytest.warns(RuntimeWarning):
        train_rl.train_rl_ex.run(
            named_configs=["cartpole"] + ALGO_FAST_CONFIGS["rl"],
            config_updates=dict(
                common=dict(log_dir=log_dir_data),
                reward_type="RewardNet_normalized",
                normalize_reward=True,
                reward_path=tmppath,
            ),
        )


PARALLEL_CONFIG_UPDATES = [
    dict(
        sacred_ex_name="train_rl",
        base_named_configs=["seals_cartpole"] + ALGO_FAST_CONFIGS["rl"],
        n_seeds=2,
        search_space={
            "config_updates": {
                "rl": {"rl_kwargs": {"learning_rate": tune.grid_search([3e-4, 1e-4])}},
            },
            "meta_info": {"asdf": "I exist for coverage purposes"},
        },
    ),
    dict(
        sacred_ex_name="train_adversarial",
        base_named_configs=["seals_cartpole"] + ALGO_FAST_CONFIGS["adversarial"],
        base_config_updates={
            # Need absolute path because raylet runs in different working directory.
            "demonstrations.rollout_path": CARTPOLE_TEST_ROLLOUT_PATH.absolute(),
        },
        search_space={
            "command_name": tune.grid_search(["gail", "airl"]),
        },
    ),
]

PARALLEL_CONFIG_LOW_RESOURCE = {
    # CI server only has 2 cores.
    "init_kwargs": {"num_cpus": 2},
    # Memory is low enough we only want to run one job at a time.
    "resources_per_trial": {"cpu": 2},
}


@pytest.mark.parametrize("config_updates", PARALLEL_CONFIG_UPDATES)
def test_parallel(config_updates, tmpdir):
    """Hyperparam tuning smoke test."""
    # CI server only has 2 cores
    config_updates = dict(config_updates)
    config_updates.update(PARALLEL_CONFIG_LOW_RESOURCE)
    config_updates.setdefault("base_config_updates", {})["common.log_root"] = tmpdir
    run = parallel.parallel_ex.run(config_updates=config_updates)
    assert run.status == "COMPLETED"


def test_parallel_arg_errors(tmpdir):
    """Error on bad algorithm arguments."""
    config_updates = dict(PARALLEL_CONFIG_LOW_RESOURCE)
    config_updates.setdefault("base_config_updates", {})["common.log_root"] = tmpdir
    config_updates = collections.ChainMap(config_updates)

    with pytest.raises(TypeError, match=".*Sequence.*"):
        parallel.parallel_ex.run(
            config_updates=config_updates.new_child(dict(base_named_configs={})),
        )

    with pytest.raises(TypeError, match=".*Mapping.*"):
        parallel.parallel_ex.run(
            config_updates=config_updates.new_child(dict(base_config_updates=())),
        )

    with pytest.raises(TypeError, match=".*Sequence.*"):
        parallel.parallel_ex.run(
            config_updates=config_updates.new_child(
                dict(search_space={"named_configs": {}}),
            ),
        )

    with pytest.raises(TypeError, match=".*Mapping.*"):
        parallel.parallel_ex.run(
            config_updates=config_updates.new_child(
                dict(search_space={"config_updates": ()}),
            ),
        )


def _generate_test_rollouts(tmpdir: str, env_named_config: str) -> pathlib.Path:
    tmpdir = pathlib.Path(tmpdir)
    train_rl.train_rl_ex.run(
        named_configs=[env_named_config] + ALGO_FAST_CONFIGS["rl"],
        config_updates=dict(
            common=dict(log_dir=tmpdir),
        ),
    )
    rollout_path = tmpdir / "rollouts/final.pkl"
    return rollout_path.absolute()


def test_parallel_train_adversarial_custom_env(tmpdir):
    if os.name == "nt":  # pragma: no cover
        pytest.skip(
            "`ray.init()` times out when this test runs concurrently with other "
            "test_parallel tests on Windows (e.g., `pytest -n auto -k test_parallel`)",
        )

    env_named_config = "pendulum"
    rollout_path = _generate_test_rollouts(tmpdir, env_named_config)

    config_updates = dict(
        sacred_ex_name="train_adversarial",
        n_seeds=1,
        base_named_configs=[env_named_config] + ALGO_FAST_CONFIGS["adversarial"],
        base_config_updates=dict(
            common=dict(log_root=tmpdir),
            demonstrations=dict(rollout_path=rollout_path),
        ),
        search_space=dict(command_name="gail"),
    )
    config_updates.update(PARALLEL_CONFIG_LOW_RESOURCE)
    run = parallel.parallel_ex.run(config_updates=config_updates)
    assert run.status == "COMPLETED"


def _run_train_adv_for_test_analyze_imit(run_name, sacred_logs_dir, log_dir):
    run = train_adversarial.train_adversarial_ex.run(
        command_name="gail",
        named_configs=["seals_cartpole"] + ALGO_FAST_CONFIGS["adversarial"],
        config_updates=dict(
            common=dict(log_root=log_dir),
            demonstrations=dict(rollout_path=CARTPOLE_TEST_ROLLOUT_PATH),
            checkpoint_interval=-1,
        ),
        options={"--name": run_name, "--file_storage": sacred_logs_dir},
    )
    return run


def _run_train_bc_for_test_analyze_imit(run_name, sacred_logs_dir, log_dir):
    run = train_imitation.train_imitation_ex.run(
        command_name="bc",
        named_configs=["seals_cartpole"] + ALGO_FAST_CONFIGS["imitation"],
        config_updates=dict(
            common=dict(log_dir=log_dir),
            demonstrations=dict(rollout_path=CARTPOLE_TEST_ROLLOUT_PATH),
        ),
        options={"--name": run_name, "--file_storage": sacred_logs_dir},
    )
    return run


@pytest.mark.parametrize("run_names", ([], list("adab")))
@pytest.mark.parametrize(
    "run_sacred_fn",
    (
        _run_train_adv_for_test_analyze_imit,
        _run_train_bc_for_test_analyze_imit,
    ),
)
def test_analyze_imitation(tmpdir: str, run_names: List[str], run_sacred_fn):
    sacred_logs_dir = tmpdir = pathlib.Path(tmpdir)

    # Generate sacred logs (other logs are put in separate tmpdir for deletion).
    for run_name in run_names:
        with tempfile.TemporaryDirectory(prefix="junk") as log_dir:
            run = run_sacred_fn(run_name, sacred_logs_dir, log_dir)
            assert run.status == "COMPLETED"

    # Check that analyze script finds the correct number of logs.
    def check(run_name: Optional[str], count: int) -> None:
        run = analyze.analysis_ex.run(
            command_name="analyze_imitation",
            config_updates=dict(
                source_dirs=[sacred_logs_dir],
                env_name="seals/CartPole-v0",
                run_name=run_name,
                csv_output_path=tmpdir / "analysis.csv",
                tex_output_path=tmpdir / "analysis.tex",
                print_table=True,
            ),
        )
        assert run.status == "COMPLETED"
        df = pd.DataFrame(run.result)
        assert df.shape[0] == count

    for run_name, count in Counter(run_names).items():
        check(run_name, count)

    check(None, len(run_names))  # Check total number of logs.


def test_analyze_gather_tb(tmpdir: str):
    if os.name == "nt":  # pragma: no cover
        pytest.skip("gather_tb uses symlinks: not supported by Windows")

    config_updates = dict(local_dir=tmpdir, run_name="test")
    config_updates.update(PARALLEL_CONFIG_LOW_RESOURCE)
    parallel_run = parallel.parallel_ex.run(
        named_configs=["generate_test_data"],
        config_updates=config_updates,
    )
    assert parallel_run.status == "COMPLETED"

    run = analyze.analysis_ex.run(
        command_name="gather_tb_directories",
        config_updates=dict(
            source_dirs=[tmpdir],
        ),
    )
    assert run.status == "COMPLETED"
    assert isinstance(run.result, dict)
    assert run.result["n_tb_dirs"] == 2


def test_convert_trajs(tmpdir: str):
    """Tests that convert_trajs is idempotent and does not change the data."""
    shutil.copy(OLD_FMT_ROLLOUT_TEST_DATA_PATH, tmpdir)
    tmp_path = os.path.join(tmpdir, os.path.basename(OLD_FMT_ROLLOUT_TEST_DATA_PATH))
    with open(tmp_path, "rb") as f:
        pickle.load(f)  # check it's in pickle format to start with
    args = ["convert_trajs.py", tmp_path]
    with mock.patch.object(sys, "argv", args):
        convert_trajs.main()

    npz_tmp_path = tmp_path.replace(".pkl", ".npz")
    np.load(npz_tmp_path, allow_pickle=True)  # check it's now in npz format

    shutil.copy(npz_tmp_path, npz_tmp_path + ".orig")
    args = ["convert_trajs.py", npz_tmp_path]
    with mock.patch.object(sys, "argv", args):
        convert_trajs.main()

    assert filecmp.cmp(
        npz_tmp_path,
        npz_tmp_path + ".orig",
    ), "convert_trajs not idempotent"

    from_pkl = types.load(tmp_path)
    from_npz = types.load(npz_tmp_path)

    assert len(from_pkl) == len(from_npz)
    for t_pkl, t_npz in zip(from_pkl, from_npz):
        assert t_pkl == t_npz<|MERGE_RESOLUTION|>--- conflicted
+++ resolved
@@ -88,37 +88,6 @@
         script_mod.main_console()
 
 
-<<<<<<< HEAD
-_RL_AGENT_LOADING_CONFIGS = {
-    "agent_path": CARTPOLE_TEST_POLICY_PATH,
-    # FIXME(yawen): the policy we load was trained on 8 parallel environments
-    #  and for some reason using it breaks if we use just 1 (like would be the
-    #  default with the fast named_config)
-    "common": dict(num_vec=8),
-}
-
-PREFERENCE_COMPARISON_CONFIGS = [
-    {},
-    {"num_agents": 3},
-    {
-        "trajectory_path": CARTPOLE_TEST_ROLLOUT_PATH,
-    },
-    {
-        # We're testing preference saving and disabling sampling here as well;
-        # having yet another run just for those would be wasteful since they
-        # don't interact with warm starting an agent.
-        "save_preferences": True,
-        "gatherer_kwargs": {"sample": False},
-        **_RL_AGENT_LOADING_CONFIGS,
-    },
-    {
-        "checkpoint_interval": 1,
-        # Test that we can save checkpoints
-    },
-]
-
-=======
->>>>>>> 91c66b73
 ALGO_FAST_CONFIGS = {
     "adversarial": [
         "common.fast",
@@ -142,6 +111,7 @@
         "with_expert_trajectories",
         "warmstart",
         "with_checkpoints",
+        "policy_ensemble",
     ],
 )
 def preference_comparison_config(request):
@@ -164,6 +134,7 @@
             # Test that we can save checkpoints
             "checkpoint_interval": 1,
         },
+        policy_ensemble={"num_agents": 3},
     )[request.param]
 
 
