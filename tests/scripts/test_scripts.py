--- conflicted
+++ resolved
@@ -72,10 +72,7 @@
 
 @pytest.fixture(autouse=True)
 def sacred_capture_use_sys():
-<<<<<<< HEAD
-
-=======
->>>>>>> c41345b8
+
     """Set Sacred capture mode to "sys" because default "fd" option leads to error.
     See https://github.com/IDSIA/sacred/issues/289.
     Yields:
@@ -648,10 +645,7 @@
     tmpdir: str,
     named_configs_dict: Mapping[str, List[str]],
 ) -> None:
-<<<<<<< HEAD
-
-=======
->>>>>>> c41345b8
+
     """Transfer learning smoke test.
     Saves a preference comparisons ensemble reward, then loads it for transfer learning.
     Args:
@@ -955,9 +949,6 @@
     for t_pkl, t_npz in zip(from_pkl, from_npz):
         assert t_pkl == t_npz
 
-
-<<<<<<< HEAD
-#_TRAIN_VIDEO_CONFIGS = {"train": {"videos": True}}
 # Change the following if the file structure of checkpoints changed.
 VIDEO_FILE_PATH = "video.{:06}.mp4".format(0)
 VIDEO_PATH_DICT = dict(
@@ -966,50 +957,23 @@
     pc=lambda d: d / "checkpoints" / "videos"
 )
 
-
 def _check_video_exists(log_dir, algo):
     video_dir = VIDEO_PATH_DICT[algo](log_dir)
     assert os.path.exists(video_dir)
     assert VIDEO_FILE_PATH in os.listdir(video_dir)
-=======
-_TRAIN_VIDEO_CONFIGS = {"train": {"videos": True}}
-# Change the following if the file structure of checkpoints changed.
-VIDEO_PATH_DICT = dict(
-    rl=lambda d: d / "videos",
-    adversarial=lambda d: d / "checkpoints" / "videos",
-    pc=lambda d: d / "checkpoints" / "videos",
-    bc=lambda d: n_envs.join(d, "videos"),
-)
-
-def _check_video_exists(log_dir, algo, video_name):
-    video_dir = VIDEO_PATH_DICT[algo](log_dir)
-    assert os.path.exists(video_dir)
-    assert video_name in os.listdir(video_dir)
->>>>>>> c41345b8
-
 
 def test_train_rl_video_saving(tmpdir):
     """Smoke test for imitation.scripts.train_rl."""
     config_updates = dict(
-<<<<<<< HEAD
-        common=dict(log_root=tmpdir)    )
-=======
-        common=dict(log_root=tmpdir),
-        **_TRAIN_VIDEO_CONFIGS,
-    )
->>>>>>> c41345b8
+        common=dict(log_root=tmpdir)    
+        )
     run = train_rl.train_rl_ex.run(
         named_configs=["cartpole"] + ALGO_FAST_CONFIGS["rl"],
         config_updates=config_updates,
     )
 
     assert run.status == "COMPLETED"
-<<<<<<< HEAD
     _check_video_exists(run.config["common"]["log_dir"], "rl")
-=======
-    _check_video_exists(run.config["common"]["log_dir"], "rl", "video.{:06}.mp4".format(0))
->>>>>>> c41345b8
-
 
 def test_train_adversarial_video_saving(tmpdir):
     """Smoke test for imitation.scripts.train_adversarial."""
@@ -1017,43 +981,24 @@
     config_updates = dict(
         common=dict(log_root=tmpdir),
         demonstrations=dict(rollout_path=PENDULUM_TEST_ROLLOUT_PATH),
-<<<<<<< HEAD
-        checkpoint_interval=1    )
-=======
-        checkpoint_interval=1,
-        **_TRAIN_VIDEO_CONFIGS,
-    )
->>>>>>> c41345b8
+        checkpoint_interval=1    
+        )
     run = train_adversarial.train_adversarial_ex.run(
         command_name="gail",
         named_configs=named_configs,
         config_updates=config_updates,
     )
     assert run.status == "COMPLETED"
-<<<<<<< HEAD
     _check_video_exists(run.config["common"]["log_dir"], "adversarial")
-=======
-    _check_video_exists(run.config["common"]["log_dir"], "adversarial", "video.{:06}.mp4".format(0))
->>>>>>> c41345b8
-
 
 def test_train_preference_comparisons_video_saving(tmpdir):
     config_updates = dict(
         common=dict(log_root=tmpdir),
-<<<<<<< HEAD
         checkpoint_interval=1
-=======
-        checkpoint_interval=1,
-        **_TRAIN_VIDEO_CONFIGS,
->>>>>>> c41345b8
     )
     run = train_preference_comparisons.train_preference_comparisons_ex.run(
         named_configs=["cartpole"] + ALGO_FAST_CONFIGS["preference_comparison"],
         config_updates=config_updates,
     )
     assert run.status == "COMPLETED"
-<<<<<<< HEAD
-    _check_video_exists(run.config["common"]["log_dir"], "pc")
-=======
-    _check_video_exists(run.config["common"]["log_dir"], "pc", "video.{:06}.mp4".format(0))
->>>>>>> c41345b8
+    _check_video_exists(run.config["common"]["log_dir"], "pc")