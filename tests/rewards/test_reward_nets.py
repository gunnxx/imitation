--- conflicted
+++ resolved
@@ -21,13 +21,9 @@
 
 
 def _potential(x):
-<<<<<<< HEAD
-    return th.zeros(x.shape[0])
-=======
     # _potential is never actually called in the tests: we just need a dummy
     # potential to be able to construct shaped reward networks.
     return th.zeros(x.shape[0], device=x.device)  # pragma: no cover
->>>>>>> 17bd23a4
 
 
 ENVS = ["FrozenLake-v1", "CartPole-v1", "Pendulum-v1"]
@@ -63,8 +59,6 @@
     networks.RunningNorm,
 ]
 
-<<<<<<< HEAD
-=======
 
 NumpyTransitions = Tuple[np.ndarray, np.ndarray, np.ndarray, np.ndarray]
 
@@ -93,7 +87,6 @@
         th.zeros((10,), dtype=bool),
     )
 
->>>>>>> 17bd23a4
 
 @pytest.mark.parametrize("env_name", ENVS)
 @pytest.mark.parametrize("reward_net_cls", MAKE_REWARD_NET)
@@ -270,12 +263,6 @@
             {(WrapperB,)},
         )
 
-<<<<<<< HEAD
-    # This should not raise a type error since one of the prefixes matches
-    serialize._validate_wrapper_structure(
-        reward_net,
-        [[WrapperB, RewardNetA], [[RewardNetA]]],
-=======
     # The prefix is longer then set of wrappers
     with raises_error_ctxmgr:
         serialize._validate_wrapper_structure(
@@ -287,7 +274,6 @@
     serialize._validate_wrapper_structure(
         reward_net,
         {(WrapperB, RewardNetA), (RewardNetA,)},
->>>>>>> 17bd23a4
     )
 
     # This should raise a type error since none the prefix is in the incorrect order
@@ -465,8 +451,6 @@
     return Env2D()
 
 
-<<<<<<< HEAD
-=======
 def test_ensemble_errors_if_there_are_too_few_members(env_2d):
     for num_members in range(2):
         with pytest.raises(ValueError):
@@ -480,7 +464,6 @@
             )
 
 
->>>>>>> 17bd23a4
 @pytest.fixture
 def two_ensemble(env_2d) -> reward_nets.RewardEnsemble:
     """A simple reward ensemble made up of two mock reward nets."""
@@ -494,23 +477,6 @@
     )
 
 
-<<<<<<< HEAD
-NumpyTransitions = Tuple[np.ndarray, np.ndarray, np.ndarray, np.ndarray]
-
-
-@pytest.fixture
-def numpy_transitions() -> NumpyTransitions:
-    """A batch of states, actions, next_states, and dones as np.ndarrays for Env2D."""
-    return (
-        np.zeros((10, 5, 5)),
-        np.zeros((10, 1), dtype=int),
-        np.zeros((10, 5, 5)),
-        np.zeros((10,), dtype=bool),
-    )
-
-
-=======
->>>>>>> 17bd23a4
 def test_reward_ensemble_predict_reward_moments(
     two_ensemble: reward_nets.RewardEnsemble,
     numpy_transitions: NumpyTransitions,
@@ -544,8 +510,6 @@
     )
 
 
-<<<<<<< HEAD
-=======
 def test_add_std_wrapper_raises_error_when_wrapping_wrong_type(env_2d):
     mock_env = MockRewardNet(env_2d.observation_space, env_2d.action_space)
     assert not isinstance(mock_env, reward_nets.RewardNetWithVariance)
@@ -553,7 +517,6 @@
         reward_nets.AddSTDRewardWrapper(mock_env, default_alpha=0.1)
 
 
->>>>>>> 17bd23a4
 def test_add_std_reward_wrapper(
     two_ensemble: reward_nets.RewardEnsemble,
     numpy_transitions: NumpyTransitions,
