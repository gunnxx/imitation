--- conflicted
+++ resolved
@@ -80,14 +80,10 @@
         return [venv.action_space.sample() for _ in range(len(obs))]
 
     collector = dagger.InteractiveTrajectoryCollector(
-<<<<<<< HEAD
-        venv=venv, get_robot_acts=get_random_acts, beta=0.5, save_dir=tmpdir,
-=======
         venv=venv,
         get_robot_acts=get_random_acts,
         beta=0.5,
         save_dir=tmpdir,
->>>>>>> 08b135fd
     )
     collector.reset()
     zero_acts = np.zeros((venv.num_envs,), dtype="int")
@@ -114,16 +110,12 @@
 
 
 def _build_dagger_trainer(
-<<<<<<< HEAD
-    tmpdir, venv, beta_schedule, expert_policy, expert_trajs, custom_logger,
-=======
-    tmpdir,
-    venv,
-    beta_schedule,
-    expert_policy,
-    expert_trajs,
-    custom_logger,
->>>>>>> 08b135fd
+    tmpdir,
+    venv,
+    beta_schedule,
+    expert_policy,
+    expert_trajs,
+    custom_logger,
 ):
     del expert_policy
     if expert_trajs is not None:
@@ -166,9 +158,6 @@
 
 @pytest.fixture(params=[_build_dagger_trainer, _build_simple_dagger_trainer])
 def init_trainer_fn(
-<<<<<<< HEAD
-    request, tmpdir, venv, beta_schedule, expert_policy, expert_trajs, custom_logger,
-=======
     request,
     tmpdir,
     venv,
@@ -176,22 +165,17 @@
     expert_policy,
     expert_trajs,
     custom_logger,
->>>>>>> 08b135fd
 ):
     # Provide a trainer initialization fixture in addition `trainer` fixture below
     # for tests that want to initialize multiple DAggerTrainer.
     trainer_fn = request.param
     return lambda: trainer_fn(
-<<<<<<< HEAD
-        tmpdir, venv, beta_schedule, expert_policy, expert_trajs, custom_logger,
-=======
         tmpdir,
         venv,
         beta_schedule,
         expert_policy,
         expert_trajs,
         custom_logger,
->>>>>>> 08b135fd
     )
 
 
@@ -202,12 +186,6 @@
 
 @pytest.fixture
 def simple_dagger_trainer(
-<<<<<<< HEAD
-    tmpdir, venv, beta_schedule, expert_policy, expert_trajs, custom_logger,
-):
-    return _build_simple_dagger_trainer(
-        tmpdir, venv, beta_schedule, expert_policy, expert_trajs, custom_logger,
-=======
     tmpdir,
     venv,
     beta_schedule,
@@ -222,7 +200,6 @@
         expert_policy,
         expert_trajs,
         custom_logger,
->>>>>>> 08b135fd
     )
 
 
@@ -255,13 +232,9 @@
     def add_samples():
         collector = trainer.get_trajectory_collector()
         rollout.generate_trajectories(
-<<<<<<< HEAD
-            expert_policy, collector, sample_until=rollout.make_min_timesteps(40),
-=======
             expert_policy,
             collector,
             sample_until=rollout.make_min_timesteps(40),
->>>>>>> 08b135fd
         )
 
     # Lower default number of epochs for the no-arguments call that follows.
@@ -380,14 +353,10 @@
     venv = util.make_vec_env("CartPole-v0")
     # Initialize with large batch size to ensure error down the line.
     trainer = dagger.DAggerTrainer(
-<<<<<<< HEAD
-        venv, tmpdir, batch_size=100_000, custom_logger=custom_logger,
-=======
         venv=venv,
         scratch_dir=tmpdir,
         batch_size=100_000,
         custom_logger=custom_logger,
->>>>>>> 08b135fd
     )
     collector = trainer.get_trajectory_collector()
     policy = base.RandomPolicy(venv.observation_space, venv.action_space)
